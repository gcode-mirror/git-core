--- conflicted
+++ resolved
@@ -1450,21 +1450,15 @@
  */
 int setup_revisions(int argc, const char **argv, struct rev_info *revs, struct setup_revision_opt *opt)
 {
-<<<<<<< HEAD
 	int i, flags, left, seen_dashdash, read_from_stdin, got_rev_arg = 0;
-	const char **prune_data = NULL;
+	struct cmdline_pathspec prune_data;
 	const char *submodule = NULL;
 	const char *optarg;
 	int argcount;
 
+	memset(&prune_data, 0, sizeof(prune_data));
 	if (opt)
 		submodule = opt->submodule;
-=======
-	int i, flags, left, seen_dashdash, read_from_stdin;
-	struct cmdline_pathspec prune_data;
-
-	memset(&prune_data, 0, sizeof(prune_data));
->>>>>>> 4da5af31
 
 	/* First, search for "--" */
 	seen_dashdash = 0;
@@ -1594,16 +1588,12 @@
 			got_rev_arg = 1;
 	}
 
-<<<<<<< HEAD
-	if (prune_data)
-		init_pathspec(&revs->prune_data, get_pathspec(revs->prefix, prune_data));
-=======
 	if (prune_data.nr) {
 		ALLOC_GROW(prune_data.path, prune_data.nr+1, prune_data.alloc);
 		prune_data.path[prune_data.nr++] = NULL;
-		revs->prune_data = get_pathspec(revs->prefix, prune_data.path);
-	}
->>>>>>> 4da5af31
+		init_pathspec(&revs->prune_data,
+			      get_pathspec(revs->prefix, prune_data.path));
+	}
 
 	if (revs->def == NULL)
 		revs->def = opt ? opt->def : NULL;
