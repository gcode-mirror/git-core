--- conflicted
+++ resolved
@@ -304,20 +304,7 @@
 	strbuf_release(&buf);
 }
 
-<<<<<<< HEAD
-static void print_advice(void)
-=======
-static void advise(const char *advice, ...)
-{
-	va_list params;
-
-	va_start(params, advice);
-	vreportf("hint: ", advice, params);
-	va_end(params);
-}
-
 static void print_advice(int show_hint)
->>>>>>> 82352cb6
 {
 	char *msg = getenv("GIT_CHERRY_PICK_HELP");
 
@@ -581,11 +568,6 @@
 			strbuf_addstr(&msgbuf, sha1_to_hex(commit->object.sha1));
 			strbuf_addstr(&msgbuf, ")\n");
 		}
-<<<<<<< HEAD
-		if (!opts->no_commit)
-			write_cherry_pick_head(commit);
-=======
->>>>>>> 82352cb6
 	}
 
 	if (!opts->strategy || !strcmp(opts->strategy, "recursive") || opts->action == REVERT) {
@@ -612,8 +594,8 @@
 	 * However, if the merge did not even start, then we don't want to
 	 * write it at all.
 	 */
-	if (action == CHERRY_PICK && !no_commit && (res == 0 || res == 1))
-		write_cherry_pick_head();
+	if (opts->action == CHERRY_PICK && !opts->no_commit && (res == 0 || res == 1))
+		write_cherry_pick_head(commit);
 
 	if (res) {
 		error(opts->action == REVERT
@@ -621,13 +603,8 @@
 		      : _("could not apply %s... %s"),
 		      find_unique_abbrev(commit->object.sha1, DEFAULT_ABBREV),
 		      msg.subject);
-<<<<<<< HEAD
-		print_advice();
+		print_advice(res == 1);
 		rerere(opts->allow_rerere_auto);
-=======
-		print_advice(res == 1);
-		rerere(allow_rerere_auto);
->>>>>>> 82352cb6
 	} else {
 		if (!opts->no_commit)
 			res = run_git_commit(defmsg, opts);
