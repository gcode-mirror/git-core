--- conflicted
+++ resolved
@@ -705,17 +705,15 @@
 	if (s->fp == NULL)
 		die_errno(_("could not open '%s'"), git_path(commit_editmsg));
 
-<<<<<<< HEAD
 	/* Ignore status.displayCommentPrefix: we do need comments in COMMIT_EDITMSG. */
 	old_display_comment_prefix = s->display_comment_prefix;
 	s->display_comment_prefix = 1;
-=======
+
 	/*
 	 * Most hints are counter-productive when the commit has
 	 * already started.
 	 */
 	s->hints = 0;
->>>>>>> ea9882bf
 
 	if (clean_message_contents)
 		stripspace(&sb, 0);
