/*
 * Builtin "git merge"
 *
 * Copyright (c) 2008 Miklos Vajna <vmiklos@frugalware.org>
 *
 * Based on git-merge.sh by Junio C Hamano.
 */

#include "cache.h"
#include "parse-options.h"
#include "builtin.h"
#include "run-command.h"
#include "diff.h"
#include "refs.h"
#include "commit.h"
#include "diffcore.h"
#include "revision.h"
#include "unpack-trees.h"
#include "cache-tree.h"
#include "dir.h"
#include "utf8.h"
#include "log-tree.h"
#include "color.h"
#include "rerere.h"
#include "help.h"
#include "merge-recursive.h"
#include "resolve-undo.h"
#include "remote.h"
#include "fmt-merge-msg.h"

#define DEFAULT_TWOHEAD (1<<0)
#define DEFAULT_OCTOPUS (1<<1)
#define NO_FAST_FORWARD (1<<2)
#define NO_TRIVIAL      (1<<3)

struct strategy {
	const char *name;
	unsigned attr;
};

static const char * const builtin_merge_usage[] = {
	"git merge [options] [<commit>...]",
	"git merge [options] <msg> HEAD <commit>",
	"git merge --abort",
	NULL
};

static int show_diffstat = 1, shortlog_len = -1, squash;
static int option_commit = 1, allow_fast_forward = 1;
static int fast_forward_only, option_edit;
static int allow_trivial = 1, have_message;
<<<<<<< HEAD
static int overwrite_ignore = 1;
static struct strbuf merge_msg;
=======
static struct strbuf merge_msg = STRBUF_INIT;
>>>>>>> 03f94ae9
static struct commit_list *remoteheads;
static struct strategy **use_strategies;
static size_t use_strategies_nr, use_strategies_alloc;
static const char **xopts;
static size_t xopts_nr, xopts_alloc;
static const char *branch;
static char *branch_mergeoptions;
static int option_renormalize;
static int verbosity;
static int allow_rerere_auto;
static int abort_current_merge;
static int show_progress = -1;
static int default_to_upstream;

static struct strategy all_strategy[] = {
	{ "recursive",  DEFAULT_TWOHEAD | NO_TRIVIAL },
	{ "octopus",    DEFAULT_OCTOPUS },
	{ "resolve",    0 },
	{ "ours",       NO_FAST_FORWARD | NO_TRIVIAL },
	{ "subtree",    NO_FAST_FORWARD | NO_TRIVIAL },
};

static const char *pull_twohead, *pull_octopus;

static int option_parse_message(const struct option *opt,
				const char *arg, int unset)
{
	struct strbuf *buf = opt->value;

	if (unset)
		strbuf_setlen(buf, 0);
	else if (arg) {
		strbuf_addf(buf, "%s%s", buf->len ? "\n\n" : "", arg);
		have_message = 1;
	} else
		return error(_("switch `m' requires a value"));
	return 0;
}

static struct strategy *get_strategy(const char *name)
{
	int i;
	struct strategy *ret;
	static struct cmdnames main_cmds, other_cmds;
	static int loaded;

	if (!name)
		return NULL;

	for (i = 0; i < ARRAY_SIZE(all_strategy); i++)
		if (!strcmp(name, all_strategy[i].name))
			return &all_strategy[i];

	if (!loaded) {
		struct cmdnames not_strategies;
		loaded = 1;

		memset(&not_strategies, 0, sizeof(struct cmdnames));
		load_command_list("git-merge-", &main_cmds, &other_cmds);
		for (i = 0; i < main_cmds.cnt; i++) {
			int j, found = 0;
			struct cmdname *ent = main_cmds.names[i];
			for (j = 0; j < ARRAY_SIZE(all_strategy); j++)
				if (!strncmp(ent->name, all_strategy[j].name, ent->len)
						&& !all_strategy[j].name[ent->len])
					found = 1;
			if (!found)
				add_cmdname(&not_strategies, ent->name, ent->len);
		}
		exclude_cmds(&main_cmds, &not_strategies);
	}
	if (!is_in_cmdlist(&main_cmds, name) && !is_in_cmdlist(&other_cmds, name)) {
		fprintf(stderr, _("Could not find merge strategy '%s'.\n"), name);
		fprintf(stderr, _("Available strategies are:"));
		for (i = 0; i < main_cmds.cnt; i++)
			fprintf(stderr, " %s", main_cmds.names[i]->name);
		fprintf(stderr, ".\n");
		if (other_cmds.cnt) {
			fprintf(stderr, _("Available custom strategies are:"));
			for (i = 0; i < other_cmds.cnt; i++)
				fprintf(stderr, " %s", other_cmds.names[i]->name);
			fprintf(stderr, ".\n");
		}
		exit(1);
	}

	ret = xcalloc(1, sizeof(struct strategy));
	ret->name = xstrdup(name);
	ret->attr = NO_TRIVIAL;
	return ret;
}

static void append_strategy(struct strategy *s)
{
	ALLOC_GROW(use_strategies, use_strategies_nr + 1, use_strategies_alloc);
	use_strategies[use_strategies_nr++] = s;
}

static int option_parse_strategy(const struct option *opt,
				 const char *name, int unset)
{
	if (unset)
		return 0;

	append_strategy(get_strategy(name));
	return 0;
}

static int option_parse_x(const struct option *opt,
			  const char *arg, int unset)
{
	if (unset)
		return 0;

	ALLOC_GROW(xopts, xopts_nr + 1, xopts_alloc);
	xopts[xopts_nr++] = xstrdup(arg);
	return 0;
}

static int option_parse_n(const struct option *opt,
			  const char *arg, int unset)
{
	show_diffstat = unset;
	return 0;
}

static struct option builtin_merge_options[] = {
	{ OPTION_CALLBACK, 'n', NULL, NULL, NULL,
		"do not show a diffstat at the end of the merge",
		PARSE_OPT_NOARG, option_parse_n },
	OPT_BOOLEAN(0, "stat", &show_diffstat,
		"show a diffstat at the end of the merge"),
	OPT_BOOLEAN(0, "summary", &show_diffstat, "(synonym to --stat)"),
	{ OPTION_INTEGER, 0, "log", &shortlog_len, "n",
	  "add (at most <n>) entries from shortlog to merge commit message",
	  PARSE_OPT_OPTARG, NULL, DEFAULT_MERGE_LOG_LEN },
	OPT_BOOLEAN(0, "squash", &squash,
		"create a single commit instead of doing a merge"),
	OPT_BOOLEAN(0, "commit", &option_commit,
		"perform a commit if the merge succeeds (default)"),
	OPT_BOOLEAN('e', "edit", &option_edit,
		"edit message before committing"),
	OPT_BOOLEAN(0, "ff", &allow_fast_forward,
		"allow fast-forward (default)"),
	OPT_BOOLEAN(0, "ff-only", &fast_forward_only,
		"abort if fast-forward is not possible"),
	OPT_RERERE_AUTOUPDATE(&allow_rerere_auto),
	OPT_CALLBACK('s', "strategy", &use_strategies, "strategy",
		"merge strategy to use", option_parse_strategy),
	OPT_CALLBACK('X', "strategy-option", &xopts, "option=value",
		"option for selected merge strategy", option_parse_x),
	OPT_CALLBACK('m', "message", &merge_msg, "message",
		"merge commit message (for a non-fast-forward merge)",
		option_parse_message),
	OPT__VERBOSITY(&verbosity),
	OPT_BOOLEAN(0, "abort", &abort_current_merge,
		"abort the current in-progress merge"),
	OPT_SET_INT(0, "progress", &show_progress, "force progress reporting", 1),
	OPT_BOOLEAN(0, "overwrite-ignore", &overwrite_ignore, "update ignored files (default)"),
	OPT_END()
};

/* Cleans up metadata that is uninteresting after a succeeded merge. */
static void drop_save(void)
{
	unlink(git_path("MERGE_HEAD"));
	unlink(git_path("MERGE_MSG"));
	unlink(git_path("MERGE_MODE"));
}

static int save_state(unsigned char *stash)
{
	int len;
	struct child_process cp;
	struct strbuf buffer = STRBUF_INIT;
	const char *argv[] = {"stash", "create", NULL};

	memset(&cp, 0, sizeof(cp));
	cp.argv = argv;
	cp.out = -1;
	cp.git_cmd = 1;

	if (start_command(&cp))
		die(_("could not run stash."));
	len = strbuf_read(&buffer, cp.out, 1024);
	close(cp.out);

	if (finish_command(&cp) || len < 0)
		die(_("stash failed"));
	else if (!len)		/* no changes */
		return -1;
	strbuf_setlen(&buffer, buffer.len-1);
	if (get_sha1(buffer.buf, stash))
		die(_("not a valid object: %s"), buffer.buf);
	return 0;
}

static void read_empty(unsigned const char *sha1, int verbose)
{
	int i = 0;
	const char *args[7];

	args[i++] = "read-tree";
	if (verbose)
		args[i++] = "-v";
	args[i++] = "-m";
	args[i++] = "-u";
	args[i++] = EMPTY_TREE_SHA1_HEX;
	args[i++] = sha1_to_hex(sha1);
	args[i] = NULL;

	if (run_command_v_opt(args, RUN_GIT_CMD))
		die(_("read-tree failed"));
}

static void reset_hard(unsigned const char *sha1, int verbose)
{
	int i = 0;
	const char *args[6];

	args[i++] = "read-tree";
	if (verbose)
		args[i++] = "-v";
	args[i++] = "--reset";
	args[i++] = "-u";
	args[i++] = sha1_to_hex(sha1);
	args[i] = NULL;

	if (run_command_v_opt(args, RUN_GIT_CMD))
		die(_("read-tree failed"));
}

static void restore_state(const unsigned char *head,
			  const unsigned char *stash)
{
	struct strbuf sb = STRBUF_INIT;
	const char *args[] = { "stash", "apply", NULL, NULL };

	if (is_null_sha1(stash))
		return;

	reset_hard(head, 1);

	args[2] = sha1_to_hex(stash);

	/*
	 * It is OK to ignore error here, for example when there was
	 * nothing to restore.
	 */
	run_command_v_opt(args, RUN_GIT_CMD);

	strbuf_release(&sb);
	refresh_cache(REFRESH_QUIET);
}

/* This is called when no merge was necessary. */
static void finish_up_to_date(const char *msg)
{
	if (verbosity >= 0)
		printf("%s%s\n", squash ? _(" (nothing to squash)") : "", msg);
	drop_save();
}

static void squash_message(struct commit *commit)
{
	struct rev_info rev;
	struct strbuf out = STRBUF_INIT;
	struct commit_list *j;
	const char *filename;
	int fd;
	struct pretty_print_context ctx = {0};

	printf(_("Squash commit -- not updating HEAD\n"));
	filename = git_path("SQUASH_MSG");
	fd = open(filename, O_WRONLY | O_CREAT, 0666);
	if (fd < 0)
		die_errno(_("Could not write to '%s'"), filename);

	init_revisions(&rev, NULL);
	rev.ignore_merges = 1;
	rev.commit_format = CMIT_FMT_MEDIUM;

	commit->object.flags |= UNINTERESTING;
	add_pending_object(&rev, &commit->object, NULL);

	for (j = remoteheads; j; j = j->next)
		add_pending_object(&rev, &j->item->object, NULL);

	setup_revisions(0, NULL, &rev, NULL);
	if (prepare_revision_walk(&rev))
		die(_("revision walk setup failed"));

	ctx.abbrev = rev.abbrev;
	ctx.date_mode = rev.date_mode;
	ctx.fmt = rev.commit_format;

	strbuf_addstr(&out, "Squashed commit of the following:\n");
	while ((commit = get_revision(&rev)) != NULL) {
		strbuf_addch(&out, '\n');
		strbuf_addf(&out, "commit %s\n",
			sha1_to_hex(commit->object.sha1));
		pretty_print_commit(&ctx, commit, &out);
	}
	if (write(fd, out.buf, out.len) < 0)
		die_errno(_("Writing SQUASH_MSG"));
	if (close(fd))
		die_errno(_("Finishing SQUASH_MSG"));
	strbuf_release(&out);
}

static void finish(struct commit *head_commit,
		   const unsigned char *new_head, const char *msg)
{
	struct strbuf reflog_message = STRBUF_INIT;
	const unsigned char *head = head_commit->object.sha1;

	if (!msg)
		strbuf_addstr(&reflog_message, getenv("GIT_REFLOG_ACTION"));
	else {
		if (verbosity >= 0)
			printf("%s\n", msg);
		strbuf_addf(&reflog_message, "%s: %s",
			getenv("GIT_REFLOG_ACTION"), msg);
	}
	if (squash) {
		squash_message(head_commit);
	} else {
		if (verbosity >= 0 && !merge_msg.len)
			printf(_("No merge message -- not updating HEAD\n"));
		else {
			const char *argv_gc_auto[] = { "gc", "--auto", NULL };
			update_ref(reflog_message.buf, "HEAD",
				new_head, head, 0,
				DIE_ON_ERR);
			/*
			 * We ignore errors in 'gc --auto', since the
			 * user should see them.
			 */
			run_command_v_opt(argv_gc_auto, RUN_GIT_CMD);
		}
	}
	if (new_head && show_diffstat) {
		struct diff_options opts;
		diff_setup(&opts);
		opts.output_format |=
			DIFF_FORMAT_SUMMARY | DIFF_FORMAT_DIFFSTAT;
		opts.detect_rename = DIFF_DETECT_RENAME;
		if (diff_setup_done(&opts) < 0)
			die(_("diff_setup_done failed"));
		diff_tree_sha1(head, new_head, "", &opts);
		diffcore_std(&opts);
		diff_flush(&opts);
	}

	/* Run a post-merge hook */
	run_hook(NULL, "post-merge", squash ? "1" : "0", NULL);

	strbuf_release(&reflog_message);
}

/* Get the name for the merge commit's message. */
static void merge_name(const char *remote, struct strbuf *msg)
{
	struct commit *remote_head;
	unsigned char branch_head[20];
	struct strbuf buf = STRBUF_INIT;
	struct strbuf bname = STRBUF_INIT;
	const char *ptr;
	char *found_ref;
	int len, early;

	strbuf_branchname(&bname, remote);
	remote = bname.buf;

	memset(branch_head, 0, sizeof(branch_head));
	remote_head = get_merge_parent(remote);
	if (!remote_head)
		die(_("'%s' does not point to a commit"), remote);

	if (dwim_ref(remote, strlen(remote), branch_head, &found_ref) > 0) {
		if (!prefixcmp(found_ref, "refs/heads/")) {
			strbuf_addf(msg, "%s\t\tbranch '%s' of .\n",
				    sha1_to_hex(branch_head), remote);
			goto cleanup;
		}
		if (!prefixcmp(found_ref, "refs/tags/")) {
			strbuf_addf(msg, "%s\t\ttag '%s' of .\n",
				    sha1_to_hex(branch_head), remote);
			goto cleanup;
		}
		if (!prefixcmp(found_ref, "refs/remotes/")) {
			strbuf_addf(msg, "%s\t\tremote-tracking branch '%s' of .\n",
				    sha1_to_hex(branch_head), remote);
			goto cleanup;
		}
	}

	/* See if remote matches <name>^^^.. or <name>~<number> */
	for (len = 0, ptr = remote + strlen(remote);
	     remote < ptr && ptr[-1] == '^';
	     ptr--)
		len++;
	if (len)
		early = 1;
	else {
		early = 0;
		ptr = strrchr(remote, '~');
		if (ptr) {
			int seen_nonzero = 0;

			len++; /* count ~ */
			while (*++ptr && isdigit(*ptr)) {
				seen_nonzero |= (*ptr != '0');
				len++;
			}
			if (*ptr)
				len = 0; /* not ...~<number> */
			else if (seen_nonzero)
				early = 1;
			else if (len == 1)
				early = 1; /* "name~" is "name~1"! */
		}
	}
	if (len) {
		struct strbuf truname = STRBUF_INIT;
		strbuf_addstr(&truname, "refs/heads/");
		strbuf_addstr(&truname, remote);
		strbuf_setlen(&truname, truname.len - len);
		if (ref_exists(truname.buf)) {
			strbuf_addf(msg,
				    "%s\t\tbranch '%s'%s of .\n",
				    sha1_to_hex(remote_head->object.sha1),
				    truname.buf + 11,
				    (early ? " (early part)" : ""));
			strbuf_release(&truname);
			goto cleanup;
		}
	}

	if (!strcmp(remote, "FETCH_HEAD") &&
			!access(git_path("FETCH_HEAD"), R_OK)) {
		const char *filename;
		FILE *fp;
		struct strbuf line = STRBUF_INIT;
		char *ptr;

		filename = git_path("FETCH_HEAD");
		fp = fopen(filename, "r");
		if (!fp)
			die_errno(_("could not open '%s' for reading"),
				  filename);
		strbuf_getline(&line, fp, '\n');
		fclose(fp);
		ptr = strstr(line.buf, "\tnot-for-merge\t");
		if (ptr)
			strbuf_remove(&line, ptr-line.buf+1, 13);
		strbuf_addbuf(msg, &line);
		strbuf_release(&line);
		goto cleanup;
	}
	strbuf_addf(msg, "%s\t\tcommit '%s'\n",
		sha1_to_hex(remote_head->object.sha1), remote);
cleanup:
	strbuf_release(&buf);
	strbuf_release(&bname);
}

static void parse_branch_merge_options(char *bmo)
{
	const char **argv;
	int argc;

	if (!bmo)
		return;
	argc = split_cmdline(bmo, &argv);
	if (argc < 0)
		die(_("Bad branch.%s.mergeoptions string: %s"), branch,
		    split_cmdline_strerror(argc));
	argv = xrealloc(argv, sizeof(*argv) * (argc + 2));
	memmove(argv + 1, argv, sizeof(*argv) * (argc + 1));
	argc++;
	argv[0] = "branch.*.mergeoptions";
	parse_options(argc, argv, NULL, builtin_merge_options,
		      builtin_merge_usage, 0);
	free(argv);
}

static int git_merge_config(const char *k, const char *v, void *cb)
{
	int status;

	if (branch && !prefixcmp(k, "branch.") &&
		!prefixcmp(k + 7, branch) &&
		!strcmp(k + 7 + strlen(branch), ".mergeoptions")) {
		free(branch_mergeoptions);
		branch_mergeoptions = xstrdup(v);
		return 0;
	}

	if (!strcmp(k, "merge.diffstat") || !strcmp(k, "merge.stat"))
		show_diffstat = git_config_bool(k, v);
	else if (!strcmp(k, "pull.twohead"))
		return git_config_string(&pull_twohead, k, v);
	else if (!strcmp(k, "pull.octopus"))
		return git_config_string(&pull_octopus, k, v);
	else if (!strcmp(k, "merge.renormalize"))
		option_renormalize = git_config_bool(k, v);
	else if (!strcmp(k, "merge.ff")) {
		int boolval = git_config_maybe_bool(k, v);
		if (0 <= boolval) {
			allow_fast_forward = boolval;
		} else if (v && !strcmp(v, "only")) {
			allow_fast_forward = 1;
			fast_forward_only = 1;
		} /* do not barf on values from future versions of git */
		return 0;
	} else if (!strcmp(k, "merge.defaulttoupstream")) {
		default_to_upstream = git_config_bool(k, v);
		return 0;
	}
	status = fmt_merge_msg_config(k, v, cb);
	if (status)
		return status;
	return git_diff_ui_config(k, v, cb);
}

static int read_tree_trivial(unsigned char *common, unsigned char *head,
			     unsigned char *one)
{
	int i, nr_trees = 0;
	struct tree *trees[MAX_UNPACK_TREES];
	struct tree_desc t[MAX_UNPACK_TREES];
	struct unpack_trees_options opts;

	memset(&opts, 0, sizeof(opts));
	opts.head_idx = 2;
	opts.src_index = &the_index;
	opts.dst_index = &the_index;
	opts.update = 1;
	opts.verbose_update = 1;
	opts.trivial_merges_only = 1;
	opts.merge = 1;
	trees[nr_trees] = parse_tree_indirect(common);
	if (!trees[nr_trees++])
		return -1;
	trees[nr_trees] = parse_tree_indirect(head);
	if (!trees[nr_trees++])
		return -1;
	trees[nr_trees] = parse_tree_indirect(one);
	if (!trees[nr_trees++])
		return -1;
	opts.fn = threeway_merge;
	cache_tree_free(&active_cache_tree);
	for (i = 0; i < nr_trees; i++) {
		parse_tree(trees[i]);
		init_tree_desc(t+i, trees[i]->buffer, trees[i]->size);
	}
	if (unpack_trees(nr_trees, t, &opts))
		return -1;
	return 0;
}

static void write_tree_trivial(unsigned char *sha1)
{
	if (write_cache_as_tree(sha1, 0, NULL))
		die(_("git write-tree failed to write a tree"));
}

static const char *merge_argument(struct commit *commit)
{
	if (commit)
		return sha1_to_hex(commit->object.sha1);
	else
		return EMPTY_TREE_SHA1_HEX;
}

int try_merge_command(const char *strategy, size_t xopts_nr,
		      const char **xopts, struct commit_list *common,
		      const char *head_arg, struct commit_list *remotes)
{
	const char **args;
	int i = 0, x = 0, ret;
	struct commit_list *j;
	struct strbuf buf = STRBUF_INIT;

	args = xmalloc((4 + xopts_nr + commit_list_count(common) +
			commit_list_count(remotes)) * sizeof(char *));
	strbuf_addf(&buf, "merge-%s", strategy);
	args[i++] = buf.buf;
	for (x = 0; x < xopts_nr; x++) {
		char *s = xmalloc(strlen(xopts[x])+2+1);
		strcpy(s, "--");
		strcpy(s+2, xopts[x]);
		args[i++] = s;
	}
	for (j = common; j; j = j->next)
		args[i++] = xstrdup(merge_argument(j->item));
	args[i++] = "--";
	args[i++] = head_arg;
	for (j = remotes; j; j = j->next)
		args[i++] = xstrdup(merge_argument(j->item));
	args[i] = NULL;
	ret = run_command_v_opt(args, RUN_GIT_CMD);
	strbuf_release(&buf);
	i = 1;
	for (x = 0; x < xopts_nr; x++)
		free((void *)args[i++]);
	for (j = common; j; j = j->next)
		free((void *)args[i++]);
	i += 2;
	for (j = remotes; j; j = j->next)
		free((void *)args[i++]);
	free(args);
	discard_cache();
	if (read_cache() < 0)
		die(_("failed to read the cache"));
	resolve_undo_clear();

	return ret;
}

static int try_merge_strategy(const char *strategy, struct commit_list *common,
			      struct commit *head, const char *head_arg)
{
	int index_fd;
	struct lock_file *lock = xcalloc(1, sizeof(struct lock_file));

	index_fd = hold_locked_index(lock, 1);
	refresh_cache(REFRESH_QUIET);
	if (active_cache_changed &&
			(write_cache(index_fd, active_cache, active_nr) ||
			 commit_locked_index(lock)))
		return error(_("Unable to write index."));
	rollback_lock_file(lock);

	if (!strcmp(strategy, "recursive") || !strcmp(strategy, "subtree")) {
		int clean, x;
		struct commit *result;
		struct lock_file *lock = xcalloc(1, sizeof(struct lock_file));
		int index_fd;
		struct commit_list *reversed = NULL;
		struct merge_options o;
		struct commit_list *j;

		if (remoteheads->next) {
			error(_("Not handling anything other than two heads merge."));
			return 2;
		}

		init_merge_options(&o);
		if (!strcmp(strategy, "subtree"))
			o.subtree_shift = "";

		o.renormalize = option_renormalize;
		o.show_rename_progress =
			show_progress == -1 ? isatty(2) : show_progress;

		for (x = 0; x < xopts_nr; x++)
			if (parse_merge_opt(&o, xopts[x]))
				die(_("Unknown option for merge-recursive: -X%s"), xopts[x]);

		o.branch1 = head_arg;
		o.branch2 = merge_remote_util(remoteheads->item)->name;

		for (j = common; j; j = j->next)
			commit_list_insert(j->item, &reversed);

		index_fd = hold_locked_index(lock, 1);
		clean = merge_recursive(&o, head,
				remoteheads->item, reversed, &result);
		if (active_cache_changed &&
				(write_cache(index_fd, active_cache, active_nr) ||
				 commit_locked_index(lock)))
			die (_("unable to write %s"), get_index_file());
		rollback_lock_file(lock);
		return clean ? 0 : 1;
	} else {
		return try_merge_command(strategy, xopts_nr, xopts,
						common, head_arg, remoteheads);
	}
}

static void count_diff_files(struct diff_queue_struct *q,
			     struct diff_options *opt, void *data)
{
	int *count = data;

	(*count) += q->nr;
}

static int count_unmerged_entries(void)
{
	int i, ret = 0;

	for (i = 0; i < active_nr; i++)
		if (ce_stage(active_cache[i]))
			ret++;

	return ret;
}

int checkout_fast_forward(const unsigned char *head, const unsigned char *remote)
{
	struct tree *trees[MAX_UNPACK_TREES];
	struct unpack_trees_options opts;
	struct tree_desc t[MAX_UNPACK_TREES];
	int i, fd, nr_trees = 0;
	struct dir_struct dir;
	struct lock_file *lock_file = xcalloc(1, sizeof(struct lock_file));

	refresh_cache(REFRESH_QUIET);

	fd = hold_locked_index(lock_file, 1);

	memset(&trees, 0, sizeof(trees));
	memset(&opts, 0, sizeof(opts));
	memset(&t, 0, sizeof(t));
	if (overwrite_ignore) {
		memset(&dir, 0, sizeof(dir));
		dir.flags |= DIR_SHOW_IGNORED;
		setup_standard_excludes(&dir);
		opts.dir = &dir;
	}

	opts.head_idx = 1;
	opts.src_index = &the_index;
	opts.dst_index = &the_index;
	opts.update = 1;
	opts.verbose_update = 1;
	opts.merge = 1;
	opts.fn = twoway_merge;
	setup_unpack_trees_porcelain(&opts, "merge");

	trees[nr_trees] = parse_tree_indirect(head);
	if (!trees[nr_trees++])
		return -1;
	trees[nr_trees] = parse_tree_indirect(remote);
	if (!trees[nr_trees++])
		return -1;
	for (i = 0; i < nr_trees; i++) {
		parse_tree(trees[i]);
		init_tree_desc(t+i, trees[i]->buffer, trees[i]->size);
	}
	if (unpack_trees(nr_trees, t, &opts))
		return -1;
	if (write_cache(fd, active_cache, active_nr) ||
		commit_locked_index(lock_file))
		die(_("unable to write new index file"));
	return 0;
}

static void split_merge_strategies(const char *string, struct strategy **list,
				   int *nr, int *alloc)
{
	char *p, *q, *buf;

	if (!string)
		return;

	buf = xstrdup(string);
	q = buf;
	for (;;) {
		p = strchr(q, ' ');
		if (!p) {
			ALLOC_GROW(*list, *nr + 1, *alloc);
			(*list)[(*nr)++].name = xstrdup(q);
			free(buf);
			return;
		} else {
			*p = '\0';
			ALLOC_GROW(*list, *nr + 1, *alloc);
			(*list)[(*nr)++].name = xstrdup(q);
			q = ++p;
		}
	}
}

static void add_strategies(const char *string, unsigned attr)
{
	struct strategy *list = NULL;
	int list_alloc = 0, list_nr = 0, i;

	memset(&list, 0, sizeof(list));
	split_merge_strategies(string, &list, &list_nr, &list_alloc);
	if (list) {
		for (i = 0; i < list_nr; i++)
			append_strategy(get_strategy(list[i].name));
		return;
	}
	for (i = 0; i < ARRAY_SIZE(all_strategy); i++)
		if (all_strategy[i].attr & attr)
			append_strategy(&all_strategy[i]);

}

static void write_merge_msg(struct strbuf *msg)
{
	const char *filename = git_path("MERGE_MSG");
	int fd = open(filename, O_WRONLY | O_CREAT, 0666);
	if (fd < 0)
		die_errno(_("Could not open '%s' for writing"),
			  filename);
	if (write_in_full(fd, msg->buf, msg->len) != msg->len)
		die_errno(_("Could not write to '%s'"), filename);
	close(fd);
}

static void read_merge_msg(struct strbuf *msg)
{
	const char *filename = git_path("MERGE_MSG");
	strbuf_reset(msg);
	if (strbuf_read_file(msg, filename, 0) < 0)
		die_errno(_("Could not read from '%s'"), filename);
}

static void write_merge_state(void);
static void abort_commit(const char *err_msg)
{
	if (err_msg)
		error("%s", err_msg);
	fprintf(stderr,
		_("Not committing merge; use 'git commit' to complete the merge.\n"));
	write_merge_state();
	exit(1);
}

static void prepare_to_commit(void)
{
	struct strbuf msg = STRBUF_INIT;
	strbuf_addbuf(&msg, &merge_msg);
	strbuf_addch(&msg, '\n');
	write_merge_msg(&msg);
	run_hook(get_index_file(), "prepare-commit-msg",
		 git_path("MERGE_MSG"), "merge", NULL, NULL);
	if (option_edit) {
		if (launch_editor(git_path("MERGE_MSG"), NULL, NULL))
			abort_commit(NULL);
	}
	read_merge_msg(&msg);
	stripspace(&msg, option_edit);
	if (!msg.len)
		abort_commit(_("Empty commit message."));
	strbuf_release(&merge_msg);
	strbuf_addbuf(&merge_msg, &msg);
	strbuf_release(&msg);
}

static int merge_trivial(struct commit *head)
{
	unsigned char result_tree[20], result_commit[20];
	struct commit_list *parent = xmalloc(sizeof(*parent));

	write_tree_trivial(result_tree);
	printf(_("Wonderful.\n"));
	parent->item = head;
	parent->next = xmalloc(sizeof(*parent->next));
	parent->next->item = remoteheads->item;
	parent->next->next = NULL;
	prepare_to_commit();
	if (commit_tree(&merge_msg, result_tree, parent, result_commit, NULL))
		die(_("failed to write commit object"));
	finish(head, result_commit, "In-index merge");
	drop_save();
	return 0;
}

static int finish_automerge(struct commit *head,
			    struct commit_list *common,
			    unsigned char *result_tree,
			    const char *wt_strategy)
{
	struct commit_list *parents = NULL, *j;
	struct strbuf buf = STRBUF_INIT;
	unsigned char result_commit[20];

	free_commit_list(common);
	if (allow_fast_forward) {
		parents = remoteheads;
		commit_list_insert(head, &parents);
		parents = reduce_heads(parents);
	} else {
		struct commit_list **pptr = &parents;

		pptr = &commit_list_insert(head,
				pptr)->next;
		for (j = remoteheads; j; j = j->next)
			pptr = &commit_list_insert(j->item, pptr)->next;
	}
	strbuf_addch(&merge_msg, '\n');
	prepare_to_commit();
	free_commit_list(remoteheads);
	if (commit_tree(&merge_msg, result_tree, parents, result_commit, NULL))
		die(_("failed to write commit object"));
	strbuf_addf(&buf, "Merge made by the '%s' strategy.", wt_strategy);
	finish(head, result_commit, buf.buf);
	strbuf_release(&buf);
	drop_save();
	return 0;
}

static int suggest_conflicts(int renormalizing)
{
	const char *filename;
	FILE *fp;
	int pos;

	filename = git_path("MERGE_MSG");
	fp = fopen(filename, "a");
	if (!fp)
		die_errno(_("Could not open '%s' for writing"), filename);
	fprintf(fp, "\nConflicts:\n");
	for (pos = 0; pos < active_nr; pos++) {
		struct cache_entry *ce = active_cache[pos];

		if (ce_stage(ce)) {
			fprintf(fp, "\t%s\n", ce->name);
			while (pos + 1 < active_nr &&
					!strcmp(ce->name,
						active_cache[pos + 1]->name))
				pos++;
		}
	}
	fclose(fp);
	rerere(allow_rerere_auto);
	printf(_("Automatic merge failed; "
			"fix conflicts and then commit the result.\n"));
	return 1;
}

static struct commit *is_old_style_invocation(int argc, const char **argv,
					      const unsigned char *head)
{
	struct commit *second_token = NULL;
	if (argc > 2) {
		unsigned char second_sha1[20];

		if (get_sha1(argv[1], second_sha1))
			return NULL;
		second_token = lookup_commit_reference_gently(second_sha1, 0);
		if (!second_token)
			die(_("'%s' is not a commit"), argv[1]);
		if (hashcmp(second_token->object.sha1, head))
			return NULL;
	}
	return second_token;
}

static int evaluate_result(void)
{
	int cnt = 0;
	struct rev_info rev;

	/* Check how many files differ. */
	init_revisions(&rev, "");
	setup_revisions(0, NULL, &rev, NULL);
	rev.diffopt.output_format |=
		DIFF_FORMAT_CALLBACK;
	rev.diffopt.format_callback = count_diff_files;
	rev.diffopt.format_callback_data = &cnt;
	run_diff_files(&rev, 0);

	/*
	 * Check how many unmerged entries are
	 * there.
	 */
	cnt += count_unmerged_entries();

	return cnt;
}

/*
 * Pretend as if the user told us to merge with the tracking
 * branch we have for the upstream of the current branch
 */
static int setup_with_upstream(const char ***argv)
{
	struct branch *branch = branch_get(NULL);
	int i;
	const char **args;

	if (!branch)
		die(_("No current branch."));
	if (!branch->remote)
		die(_("No remote for the current branch."));
	if (!branch->merge_nr)
		die(_("No default upstream defined for the current branch."));

	args = xcalloc(branch->merge_nr + 1, sizeof(char *));
	for (i = 0; i < branch->merge_nr; i++) {
		if (!branch->merge[i]->dst)
			die(_("No remote tracking branch for %s from %s"),
			    branch->merge[i]->src, branch->remote_name);
		args[i] = branch->merge[i]->dst;
	}
	args[i] = NULL;
	*argv = args;
	return i;
}

static void write_merge_state(void)
{
	const char *filename;
	int fd;
	struct commit_list *j;
	struct strbuf buf = STRBUF_INIT;

	for (j = remoteheads; j; j = j->next) {
		unsigned const char *sha1;
		struct commit *c = j->item;
		if (c->util && merge_remote_util(c)->obj) {
			sha1 = merge_remote_util(c)->obj->sha1;
		} else {
			sha1 = c->object.sha1;
		}
		strbuf_addf(&buf, "%s\n", sha1_to_hex(sha1));
	}
	filename = git_path("MERGE_HEAD");
	fd = open(filename, O_WRONLY | O_CREAT, 0666);
	if (fd < 0)
		die_errno(_("Could not open '%s' for writing"), filename);
	if (write_in_full(fd, buf.buf, buf.len) != buf.len)
		die_errno(_("Could not write to '%s'"), filename);
	close(fd);
	strbuf_addch(&merge_msg, '\n');
	write_merge_msg(&merge_msg);

	filename = git_path("MERGE_MODE");
	fd = open(filename, O_WRONLY | O_CREAT | O_TRUNC, 0666);
	if (fd < 0)
		die_errno(_("Could not open '%s' for writing"), filename);
	strbuf_reset(&buf);
	if (!allow_fast_forward)
		strbuf_addf(&buf, "no-ff");
	if (write_in_full(fd, buf.buf, buf.len) != buf.len)
		die_errno(_("Could not write to '%s'"), filename);
	close(fd);
}

int cmd_merge(int argc, const char **argv, const char *prefix)
{
	unsigned char result_tree[20];
	unsigned char stash[20];
	unsigned char head_sha1[20];
	struct commit *head_commit;
	struct strbuf buf = STRBUF_INIT;
	const char *head_arg;
	int flag, i, ret = 0;
	int best_cnt = -1, merge_was_ok = 0, automerge_was_ok = 0;
	struct commit_list *common = NULL;
	const char *best_strategy = NULL, *wt_strategy = NULL;
	struct commit_list **remotes = &remoteheads;
	void *branch_to_free;

	if (argc == 2 && !strcmp(argv[1], "-h"))
		usage_with_options(builtin_merge_usage, builtin_merge_options);

	/*
	 * Check if we are _not_ on a detached HEAD, i.e. if there is a
	 * current branch.
	 */
	branch = branch_to_free = resolve_refdup("HEAD", head_sha1, 0, &flag);
	if (branch && !prefixcmp(branch, "refs/heads/"))
		branch += 11;
	if (!branch || is_null_sha1(head_sha1))
		head_commit = NULL;
	else
		head_commit = lookup_commit_or_die(head_sha1, "HEAD");

	git_config(git_merge_config, NULL);

	if (branch_mergeoptions)
		parse_branch_merge_options(branch_mergeoptions);
	argc = parse_options(argc, argv, prefix, builtin_merge_options,
			builtin_merge_usage, 0);
	if (shortlog_len < 0)
		shortlog_len = (merge_log_config > 0) ? merge_log_config : 0;

	if (verbosity < 0 && show_progress == -1)
		show_progress = 0;

	if (abort_current_merge) {
		int nargc = 2;
		const char *nargv[] = {"reset", "--merge", NULL};

		if (!file_exists(git_path("MERGE_HEAD")))
			die(_("There is no merge to abort (MERGE_HEAD missing)."));

		/* Invoke 'git reset --merge' */
		ret = cmd_reset(nargc, nargv, prefix);
		goto done;
	}

	if (read_cache_unmerged())
		die_resolve_conflict("merge");

	if (file_exists(git_path("MERGE_HEAD"))) {
		/*
		 * There is no unmerged entry, don't advise 'git
		 * add/rm <file>', just 'git commit'.
		 */
		if (advice_resolve_conflict)
			die(_("You have not concluded your merge (MERGE_HEAD exists).\n"
				  "Please, commit your changes before you can merge."));
		else
			die(_("You have not concluded your merge (MERGE_HEAD exists)."));
	}
	if (file_exists(git_path("CHERRY_PICK_HEAD"))) {
		if (advice_resolve_conflict)
			die(_("You have not concluded your cherry-pick (CHERRY_PICK_HEAD exists).\n"
			    "Please, commit your changes before you can merge."));
		else
			die(_("You have not concluded your cherry-pick (CHERRY_PICK_HEAD exists)."));
	}
	resolve_undo_clear();

	if (verbosity < 0)
		show_diffstat = 0;

	if (squash) {
		if (!allow_fast_forward)
			die(_("You cannot combine --squash with --no-ff."));
		option_commit = 0;
	}

	if (!allow_fast_forward && fast_forward_only)
		die(_("You cannot combine --no-ff with --ff-only."));

	if (!abort_current_merge) {
		if (!argc) {
			if (default_to_upstream)
				argc = setup_with_upstream(&argv);
			else
				die(_("No commit specified and merge.defaultToUpstream not set."));
		} else if (argc == 1 && !strcmp(argv[0], "-"))
			argv[0] = "@{-1}";
	}
	if (!argc)
		usage_with_options(builtin_merge_usage,
			builtin_merge_options);

	/*
	 * This could be traditional "merge <msg> HEAD <commit>..."  and
	 * the way we can tell it is to see if the second token is HEAD,
	 * but some people might have misused the interface and used a
	 * committish that is the same as HEAD there instead.
	 * Traditional format never would have "-m" so it is an
	 * additional safety measure to check for it.
	 */

	if (!have_message && head_commit &&
	    is_old_style_invocation(argc, argv, head_commit->object.sha1)) {
		strbuf_addstr(&merge_msg, argv[0]);
		head_arg = argv[1];
		argv += 2;
		argc -= 2;
	} else if (!head_commit) {
		struct commit *remote_head;
		/*
		 * If the merged head is a valid one there is no reason
		 * to forbid "git merge" into a branch yet to be born.
		 * We do the same for "git pull".
		 */
		if (argc != 1)
			die(_("Can merge only exactly one commit into "
				"empty head"));
		if (squash)
			die(_("Squash commit into empty head not supported yet"));
		if (!allow_fast_forward)
			die(_("Non-fast-forward commit does not make sense into "
			    "an empty head"));
		remote_head = get_merge_parent(argv[0]);
		if (!remote_head)
			die(_("%s - not something we can merge"), argv[0]);
		read_empty(remote_head->object.sha1, 0);
		update_ref("initial pull", "HEAD", remote_head->object.sha1,
			   NULL, 0, DIE_ON_ERR);
		goto done;
	} else {
		struct strbuf merge_names = STRBUF_INIT;

		/* We are invoked directly as the first-class UI. */
		head_arg = "HEAD";

		/*
		 * All the rest are the commits being merged; prepare
		 * the standard merge summary message to be appended
		 * to the given message.
		 */
		for (i = 0; i < argc; i++)
			merge_name(argv[i], &merge_names);

		if (!have_message || shortlog_len) {
			struct fmt_merge_msg_opts opts;
			memset(&opts, 0, sizeof(opts));
			opts.add_title = !have_message;
			opts.shortlog_len = shortlog_len;

			fmt_merge_msg(&merge_names, &merge_msg, &opts);
			if (merge_msg.len)
				strbuf_setlen(&merge_msg, merge_msg.len - 1);
		}
	}

	if (!head_commit || !argc)
		usage_with_options(builtin_merge_usage,
			builtin_merge_options);

	strbuf_addstr(&buf, "merge");
	for (i = 0; i < argc; i++)
		strbuf_addf(&buf, " %s", argv[i]);
	setenv("GIT_REFLOG_ACTION", buf.buf, 0);
	strbuf_reset(&buf);

	for (i = 0; i < argc; i++) {
		struct commit *commit = get_merge_parent(argv[i]);
		if (!commit)
			die(_("%s - not something we can merge"), argv[i]);
		remotes = &commit_list_insert(commit, remotes)->next;
		strbuf_addf(&buf, "GITHEAD_%s",
			    sha1_to_hex(commit->object.sha1));
		setenv(buf.buf, argv[i], 1);
		strbuf_reset(&buf);
		if (merge_remote_util(commit) &&
		    merge_remote_util(commit)->obj &&
		    merge_remote_util(commit)->obj->type == OBJ_TAG) {
			option_edit = 1;
			allow_fast_forward = 0;
		}
	}

	if (!use_strategies) {
		if (!remoteheads->next)
			add_strategies(pull_twohead, DEFAULT_TWOHEAD);
		else
			add_strategies(pull_octopus, DEFAULT_OCTOPUS);
	}

	for (i = 0; i < use_strategies_nr; i++) {
		if (use_strategies[i]->attr & NO_FAST_FORWARD)
			allow_fast_forward = 0;
		if (use_strategies[i]->attr & NO_TRIVIAL)
			allow_trivial = 0;
	}

	if (!remoteheads->next)
		common = get_merge_bases(head_commit, remoteheads->item, 1);
	else {
		struct commit_list *list = remoteheads;
		commit_list_insert(head_commit, &list);
		common = get_octopus_merge_bases(list);
		free(list);
	}

	update_ref("updating ORIG_HEAD", "ORIG_HEAD", head_commit->object.sha1,
		   NULL, 0, DIE_ON_ERR);

	if (!common)
		; /* No common ancestors found. We need a real merge. */
	else if (!remoteheads->next && !common->next &&
			common->item == remoteheads->item) {
		/*
		 * If head can reach all the merge then we are up to date.
		 * but first the most common case of merging one remote.
		 */
		finish_up_to_date("Already up-to-date.");
		goto done;
	} else if (allow_fast_forward && !remoteheads->next &&
			!common->next &&
			!hashcmp(common->item->object.sha1, head_commit->object.sha1)) {
		/* Again the most common case of merging one remote. */
		struct strbuf msg = STRBUF_INIT;
		struct commit *commit;
		char hex[41];

		strcpy(hex, find_unique_abbrev(head_commit->object.sha1, DEFAULT_ABBREV));

		if (verbosity >= 0)
			printf(_("Updating %s..%s\n"),
				hex,
				find_unique_abbrev(remoteheads->item->object.sha1,
				DEFAULT_ABBREV));
		strbuf_addstr(&msg, "Fast-forward");
		if (have_message)
			strbuf_addstr(&msg,
				" (no commit created; -m option ignored)");
		commit = remoteheads->item;
		if (!commit) {
			ret = 1;
			goto done;
		}

		if (checkout_fast_forward(head_commit->object.sha1,
					  commit->object.sha1)) {
			ret = 1;
			goto done;
		}

		finish(head_commit, commit->object.sha1, msg.buf);
		drop_save();
		goto done;
	} else if (!remoteheads->next && common->next)
		;
		/*
		 * We are not doing octopus and not fast-forward.  Need
		 * a real merge.
		 */
	else if (!remoteheads->next && !common->next && option_commit) {
		/*
		 * We are not doing octopus, not fast-forward, and have
		 * only one common.
		 */
		refresh_cache(REFRESH_QUIET);
		if (allow_trivial && !fast_forward_only) {
			/* See if it is really trivial. */
			git_committer_info(IDENT_ERROR_ON_NO_NAME);
			printf(_("Trying really trivial in-index merge...\n"));
			if (!read_tree_trivial(common->item->object.sha1,
					       head_commit->object.sha1,
					       remoteheads->item->object.sha1)) {
				ret = merge_trivial(head_commit);
				goto done;
			}
			printf(_("Nope.\n"));
		}
	} else {
		/*
		 * An octopus.  If we can reach all the remote we are up
		 * to date.
		 */
		int up_to_date = 1;
		struct commit_list *j;

		for (j = remoteheads; j; j = j->next) {
			struct commit_list *common_one;

			/*
			 * Here we *have* to calculate the individual
			 * merge_bases again, otherwise "git merge HEAD^
			 * HEAD^^" would be missed.
			 */
			common_one = get_merge_bases(head_commit, j->item, 1);
			if (hashcmp(common_one->item->object.sha1,
				j->item->object.sha1)) {
				up_to_date = 0;
				break;
			}
		}
		if (up_to_date) {
			finish_up_to_date("Already up-to-date. Yeeah!");
			goto done;
		}
	}

	if (fast_forward_only)
		die(_("Not possible to fast-forward, aborting."));

	/* We are going to make a new commit. */
	git_committer_info(IDENT_ERROR_ON_NO_NAME);

	/*
	 * At this point, we need a real merge.  No matter what strategy
	 * we use, it would operate on the index, possibly affecting the
	 * working tree, and when resolved cleanly, have the desired
	 * tree in the index -- this means that the index must be in
	 * sync with the head commit.  The strategies are responsible
	 * to ensure this.
	 */
	if (use_strategies_nr == 1 ||
	    /*
	     * Stash away the local changes so that we can try more than one.
	     */
	    save_state(stash))
		hashcpy(stash, null_sha1);

	for (i = 0; i < use_strategies_nr; i++) {
		int ret;
		if (i) {
			printf(_("Rewinding the tree to pristine...\n"));
			restore_state(head_commit->object.sha1, stash);
		}
		if (use_strategies_nr != 1)
			printf(_("Trying merge strategy %s...\n"),
				use_strategies[i]->name);
		/*
		 * Remember which strategy left the state in the working
		 * tree.
		 */
		wt_strategy = use_strategies[i]->name;

		ret = try_merge_strategy(use_strategies[i]->name,
					 common, head_commit, head_arg);
		if (!option_commit && !ret) {
			merge_was_ok = 1;
			/*
			 * This is necessary here just to avoid writing
			 * the tree, but later we will *not* exit with
			 * status code 1 because merge_was_ok is set.
			 */
			ret = 1;
		}

		if (ret) {
			/*
			 * The backend exits with 1 when conflicts are
			 * left to be resolved, with 2 when it does not
			 * handle the given merge at all.
			 */
			if (ret == 1) {
				int cnt = evaluate_result();

				if (best_cnt <= 0 || cnt <= best_cnt) {
					best_strategy = use_strategies[i]->name;
					best_cnt = cnt;
				}
			}
			if (merge_was_ok)
				break;
			else
				continue;
		}

		/* Automerge succeeded. */
		write_tree_trivial(result_tree);
		automerge_was_ok = 1;
		break;
	}

	/*
	 * If we have a resulting tree, that means the strategy module
	 * auto resolved the merge cleanly.
	 */
	if (automerge_was_ok) {
		ret = finish_automerge(head_commit, common, result_tree,
				       wt_strategy);
		goto done;
	}

	/*
	 * Pick the result from the best strategy and have the user fix
	 * it up.
	 */
	if (!best_strategy) {
		restore_state(head_commit->object.sha1, stash);
		if (use_strategies_nr > 1)
			fprintf(stderr,
				_("No merge strategy handled the merge.\n"));
		else
			fprintf(stderr, _("Merge with strategy %s failed.\n"),
				use_strategies[0]->name);
		ret = 2;
		goto done;
	} else if (best_strategy == wt_strategy)
		; /* We already have its result in the working tree. */
	else {
		printf(_("Rewinding the tree to pristine...\n"));
		restore_state(head_commit->object.sha1, stash);
		printf(_("Using the %s to prepare resolving by hand.\n"),
			best_strategy);
		try_merge_strategy(best_strategy, common, head_commit, head_arg);
	}

	if (squash)
		finish(head_commit, NULL, NULL);
	else
		write_merge_state();

	if (merge_was_ok)
		fprintf(stderr, _("Automatic merge went well; "
			"stopped before committing as requested\n"));
	else
		ret = suggest_conflicts(option_renormalize);

done:
	free(branch_to_free);
	return ret;
}<|MERGE_RESOLUTION|>--- conflicted
+++ resolved
@@ -49,12 +49,8 @@
 static int option_commit = 1, allow_fast_forward = 1;
 static int fast_forward_only, option_edit;
 static int allow_trivial = 1, have_message;
-<<<<<<< HEAD
 static int overwrite_ignore = 1;
-static struct strbuf merge_msg;
-=======
 static struct strbuf merge_msg = STRBUF_INIT;
->>>>>>> 03f94ae9
 static struct commit_list *remoteheads;
 static struct strategy **use_strategies;
 static size_t use_strategies_nr, use_strategies_alloc;
