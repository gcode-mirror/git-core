#!/bin/sh
#
# Copyright (c) 2009 Red Hat, Inc.
#

test_description='Test updating submodules

This test verifies that "git submodule update" detaches the HEAD of the
submodule and "git submodule update --rebase/--merge" does not detach the HEAD.
'

. ./test-lib.sh


compare_head()
{
    sha_master=`git rev-list --max-count=1 master`
    sha_head=`git rev-list --max-count=1 HEAD`

    test "$sha_master" = "$sha_head"
}


test_expect_success 'setup a submodule tree' '
	echo file > file &&
	git add file &&
	test_tick &&
	git commit -m upstream &&
	git clone . super &&
	git clone super submodule &&
	git clone super rebasing &&
	git clone super merging &&
	git clone super none &&
	(cd super &&
	 git submodule add ../submodule submodule &&
	 test_tick &&
	 git commit -m "submodule" &&
	 git submodule init submodule
	) &&
	(cd submodule &&
	echo "line2" > file &&
	git add file &&
	git commit -m "Commit 2"
	) &&
	(cd super &&
	 (cd submodule &&
	  git pull --rebase origin
	 ) &&
	 git add submodule &&
	 git commit -m "submodule update"
	) &&
	(cd super &&
	 git submodule add ../rebasing rebasing &&
	 test_tick &&
	 git commit -m "rebasing"
	) &&
	(cd super &&
	 git submodule add ../merging merging &&
	 test_tick &&
	 git commit -m "rebasing"
	) &&
	(cd super &&
	 git submodule add ../none none &&
	 test_tick &&
	 git commit -m "none"
	) &&
	(cd super &&
	 git tag initial-setup
	)
'

test_expect_success 'submodule update detaching the HEAD ' '
	(cd super/submodule &&
	 git reset --hard HEAD~1
	) &&
	(cd super &&
	 (cd submodule &&
	  compare_head
	 ) &&
	 git submodule update submodule &&
	 cd submodule &&
	 ! compare_head
	)
'

test_expect_success 'submodule update from subdirectory' '
	(cd super/submodule &&
	 git reset --hard HEAD~1
	) &&
	mkdir super/sub &&
	(cd super/sub &&
	 (cd ../submodule &&
	  compare_head
	 ) &&
	 git submodule update ../submodule &&
	 cd ../submodule &&
	 ! compare_head
	)
'

apos="'";
test_expect_success 'submodule update does not fetch already present commits' '
	(cd submodule &&
	  echo line3 >> file &&
	  git add file &&
	  test_tick &&
	  git commit -m "upstream line3"
	) &&
	(cd super/submodule &&
	  head=$(git rev-parse --verify HEAD) &&
	  echo "Submodule path ${apos}submodule$apos: checked out $apos$head$apos" > ../../expected &&
	  git reset --hard HEAD~1
	) &&
	(cd super &&
	  git submodule update > ../actual 2> ../actual.err
	) &&
	test_i18ncmp expected actual &&
	! test -s actual.err
'

test_expect_success 'submodule update should fail due to local changes' '
	(cd super/submodule &&
	 git reset --hard HEAD~1 &&
	 echo "local change" > file
	) &&
	(cd super &&
	 (cd submodule &&
	  compare_head
	 ) &&
	 test_must_fail git submodule update submodule
	)
'
test_expect_success 'submodule update should throw away changes with --force ' '
	(cd super &&
	 (cd submodule &&
	  compare_head
	 ) &&
	 git submodule update --force submodule &&
	 cd submodule &&
	 ! compare_head
	)
'

test_expect_success 'submodule update --force forcibly checks out submodules' '
	(cd super &&
	 (cd submodule &&
	  rm -f file
	 ) &&
	 git submodule update --force submodule &&
	 (cd submodule &&
	  test "$(git status -s file)" = ""
	 )
	)
'

test_expect_success 'submodule update --remote should fetch upstream changes' '
	(cd submodule &&
	 echo line4 >> file &&
	 git add file &&
	 test_tick &&
	 git commit -m "upstream line4"
	) &&
	(cd super &&
	 git submodule update --remote --force submodule &&
	 cd submodule &&
	 test "$(git log -1 --oneline)" = "$(GIT_DIR=../../submodule/.git git log -1 --oneline)"
	)
'

test_expect_success 'local config should override .gitmodules branch' '
	(cd submodule &&
	 git checkout -b test-branch &&
	 echo line5 >> file &&
	 git add file &&
	 test_tick &&
	 git commit -m "upstream line5" &&
	 git checkout master
	) &&
	(cd super &&
	 git config submodule.submodule.branch test-branch &&
	 git submodule update --remote --force submodule &&
	 cd submodule &&
	 test "$(git log -1 --oneline)" = "$(GIT_DIR=../../submodule/.git git log -1 --oneline test-branch)"
	)
'

test_expect_success 'submodule update --rebase staying on master' '
	(cd super/submodule &&
	  git checkout master
	) &&
	(cd super &&
	 (cd submodule &&
	  compare_head
	 ) &&
	 git submodule update --rebase submodule &&
	 cd submodule &&
	 compare_head
	)
'

test_expect_success 'submodule update --merge staying on master' '
	(cd super/submodule &&
	  git reset --hard HEAD~1
	) &&
	(cd super &&
	 (cd submodule &&
	  compare_head
	 ) &&
	 git submodule update --merge submodule &&
	 cd submodule &&
	 compare_head
	)
'

test_expect_success 'submodule update - rebase in .git/config' '
	(cd super &&
	 git config submodule.submodule.update rebase
	) &&
	(cd super/submodule &&
	  git reset --hard HEAD~1
	) &&
	(cd super &&
	 (cd submodule &&
	  compare_head
	 ) &&
	 git submodule update submodule &&
	 cd submodule &&
	 compare_head
	)
'

test_expect_success 'submodule update - checkout in .git/config but --rebase given' '
	(cd super &&
	 git config submodule.submodule.update checkout
	) &&
	(cd super/submodule &&
	  git reset --hard HEAD~1
	) &&
	(cd super &&
	 (cd submodule &&
	  compare_head
	 ) &&
	 git submodule update --rebase submodule &&
	 cd submodule &&
	 compare_head
	)
'

test_expect_success 'submodule update - merge in .git/config' '
	(cd super &&
	 git config submodule.submodule.update merge
	) &&
	(cd super/submodule &&
	  git reset --hard HEAD~1
	) &&
	(cd super &&
	 (cd submodule &&
	  compare_head
	 ) &&
	 git submodule update submodule &&
	 cd submodule &&
	 compare_head
	)
'

test_expect_success 'submodule update - checkout in .git/config but --merge given' '
	(cd super &&
	 git config submodule.submodule.update checkout
	) &&
	(cd super/submodule &&
	  git reset --hard HEAD~1
	) &&
	(cd super &&
	 (cd submodule &&
	  compare_head
	 ) &&
	 git submodule update --merge submodule &&
	 cd submodule &&
	 compare_head
	)
'

test_expect_success 'submodule update - checkout in .git/config' '
	(cd super &&
	 git config submodule.submodule.update checkout
	) &&
	(cd super/submodule &&
	  git reset --hard HEAD^
	) &&
	(cd super &&
	 (cd submodule &&
	  compare_head
	 ) &&
	 git submodule update submodule &&
	 cd submodule &&
	 ! compare_head
	)
'

test_expect_success 'submodule update - command in .git/config' '
	(cd super &&
	 git config submodule.submodule.update "!git checkout"
	) &&
	(cd super/submodule &&
	  git reset --hard HEAD^
	) &&
	(cd super &&
	 (cd submodule &&
	  compare_head
	 ) &&
	 git submodule update submodule &&
	 cd submodule &&
	 ! compare_head
	)
'

test_expect_success 'submodule update - command in .git/config catches failure' '
	(cd super &&
	 git config submodule.submodule.update "!false"
	) &&
	(cd super/submodule &&
	  git reset --hard HEAD^
	) &&
	(cd super &&
	 test_must_fail git submodule update submodule
	)
'

test_expect_success 'submodule init does not copy command into .git/config' '
	(cd super &&
	 H=$(git ls-files -s submodule | cut -d" " -f2) &&
	 mkdir submodule1 &&
	 git update-index --add --cacheinfo 160000 $H submodule1 &&
	 git config -f .gitmodules submodule.submodule1.path submodule1 &&
	 git config -f .gitmodules submodule.submodule1.url ../submodule &&
	 git config -f .gitmodules submodule.submodule1.update !false &&
	 git submodule init submodule1 &&
	 echo "none" >expect &&
	 git config submodule.submodule1.update >actual &&
	 test_cmp expect actual
	)
'

test_expect_success 'submodule init picks up rebase' '
	(cd super &&
	 git config -f .gitmodules submodule.rebasing.update rebase &&
	 git submodule init rebasing &&
	 test "rebase" = "$(git config submodule.rebasing.update)"
	)
'

test_expect_success 'submodule init picks up merge' '
	(cd super &&
	 git config -f .gitmodules submodule.merging.update merge &&
	 git submodule init merging &&
	 test "merge" = "$(git config submodule.merging.update)"
	)
'

test_expect_success 'submodule update --merge  - ignores --merge  for new submodules' '
	(cd super &&
	 rm -rf submodule &&
	 git submodule update submodule &&
	 git status -s submodule >expect &&
	 rm -rf submodule &&
	 git submodule update --merge submodule &&
	 git status -s submodule >actual &&
	 test_cmp expect actual
	)
'

test_expect_success 'submodule update --rebase - ignores --rebase for new submodules' '
	(cd super &&
	 rm -rf submodule &&
	 git submodule update submodule &&
	 git status -s submodule >expect &&
	 rm -rf submodule &&
	 git submodule update --rebase submodule &&
	 git status -s submodule >actual &&
	 test_cmp expect actual
	)
'

test_expect_success 'submodule update ignores update=merge config for new submodules' '
	(cd super &&
	 rm -rf submodule &&
	 git submodule update submodule &&
	 git status -s submodule >expect &&
	 rm -rf submodule &&
	 git config submodule.submodule.update merge &&
	 git submodule update submodule &&
	 git status -s submodule >actual &&
	 git config --unset submodule.submodule.update &&
	 test_cmp expect actual
	)
'

test_expect_success 'submodule update ignores update=rebase config for new submodules' '
	(cd super &&
	 rm -rf submodule &&
	 git submodule update submodule &&
	 git status -s submodule >expect &&
	 rm -rf submodule &&
	 git config submodule.submodule.update rebase &&
	 git submodule update submodule &&
	 git status -s submodule >actual &&
	 git config --unset submodule.submodule.update &&
	 test_cmp expect actual
	)
'

test_expect_success 'submodule init picks up update=none' '
	(cd super &&
	 git config -f .gitmodules submodule.none.update none &&
	 git submodule init none &&
	 test "none" = "$(git config submodule.none.update)"
	)
'

test_expect_success 'submodule update - update=none in .git/config' '
	(cd super &&
	 git config submodule.submodule.update none &&
	 (cd submodule &&
	  git checkout master &&
	  compare_head
	 ) &&
	 git diff --raw | grep "	submodule" &&
	 git submodule update &&
	 git diff --raw | grep "	submodule" &&
	 (cd submodule &&
	  compare_head
	 ) &&
	 git config --unset submodule.submodule.update &&
	 git submodule update submodule
	)
'

test_expect_success 'submodule update - update=none in .git/config but --checkout given' '
	(cd super &&
	 git config submodule.submodule.update none &&
	 (cd submodule &&
	  git checkout master &&
	  compare_head
	 ) &&
	 git diff --raw | grep "	submodule" &&
	 git submodule update --checkout &&
	 test_must_fail git diff --raw \| grep "	submodule" &&
	 (cd submodule &&
	  test_must_fail compare_head
	 ) &&
	 git config --unset submodule.submodule.update
	)
'

test_expect_success 'submodule update --init skips submodule with update=none' '
	(cd super &&
	 git add .gitmodules &&
	 git commit -m ".gitmodules"
	) &&
	git clone super cloned &&
	(cd cloned &&
	 git submodule update --init &&
	 test -e submodule/.git &&
	 test_must_fail test -e none/.git
	)
'

test_expect_success 'submodule update continues after checkout error' '
	(cd super &&
	 git reset --hard HEAD &&
	 git submodule add ../submodule submodule2 &&
	 git submodule init &&
	 git commit -am "new_submodule" &&
	 (cd submodule2 &&
	  git rev-parse --verify HEAD >../expect
	 ) &&
	 (cd submodule &&
	  test_commit "update_submodule" file
	 ) &&
	 (cd submodule2 &&
	  test_commit "update_submodule2" file
	 ) &&
	 git add submodule &&
	 git add submodule2 &&
	 git commit -m "two_new_submodule_commits" &&
	 (cd submodule &&
	  echo "" > file
	 ) &&
	 git checkout HEAD^ &&
	 test_must_fail git submodule update &&
	 (cd submodule2 &&
	  git rev-parse --verify HEAD >../actual
	 ) &&
	 test_cmp expect actual
	)
'
test_expect_success 'submodule update continues after recursive checkout error' '
	(cd super &&
	 git reset --hard HEAD &&
	 git checkout master &&
	 git submodule update &&
	 (cd submodule &&
	  git submodule add ../submodule subsubmodule &&
	  git submodule init &&
	  git commit -m "new_subsubmodule"
	 ) &&
	 git add submodule &&
	 git commit -m "update_submodule" &&
	 (cd submodule &&
	  (cd subsubmodule &&
	   test_commit "update_subsubmodule" file
	  ) &&
	  git add subsubmodule &&
	  test_commit "update_submodule_again" file &&
	  (cd subsubmodule &&
	   test_commit "update_subsubmodule_again" file
	  ) &&
	  test_commit "update_submodule_again_again" file
	 ) &&
	 (cd submodule2 &&
	  git rev-parse --verify HEAD >../expect &&
	  test_commit "update_submodule2_again" file
	 ) &&
	 git add submodule &&
	 git add submodule2 &&
	 git commit -m "new_commits" &&
	 git checkout HEAD^ &&
	 (cd submodule &&
	  git checkout HEAD^ &&
	  (cd subsubmodule &&
	   echo "" > file
	  )
	 ) &&
	 test_must_fail git submodule update --recursive &&
	 (cd submodule2 &&
	  git rev-parse --verify HEAD >../actual
	 ) &&
	 test_cmp expect actual
	)
'

test_expect_success 'submodule update exit immediately in case of merge conflict' '
	(cd super &&
	 git checkout master &&
	 git reset --hard HEAD &&
	 (cd submodule &&
	  (cd subsubmodule &&
	   git reset --hard HEAD
	  )
	 ) &&
	 git submodule update --recursive &&
	 (cd submodule &&
	  test_commit "update_submodule_2" file
	 ) &&
	 (cd submodule2 &&
	  test_commit "update_submodule2_2" file
	 ) &&
	 git add submodule &&
	 git add submodule2 &&
	 git commit -m "two_new_submodule_commits" &&
	 (cd submodule &&
	  git checkout master &&
	  test_commit "conflict" file &&
	  echo "conflict" > file
	 ) &&
	 git checkout HEAD^ &&
	 (cd submodule2 &&
	  git rev-parse --verify HEAD >../expect
	 ) &&
	 git config submodule.submodule.update merge &&
	 test_must_fail git submodule update &&
	 (cd submodule2 &&
	  git rev-parse --verify HEAD >../actual
	 ) &&
	 test_cmp expect actual
	)
'

test_expect_success 'submodule update exit immediately after recursive rebase error' '
	(cd super &&
	 git checkout master &&
	 git reset --hard HEAD &&
	 (cd submodule &&
	  git reset --hard HEAD &&
	  git submodule update --recursive
	 ) &&
	 (cd submodule &&
	  test_commit "update_submodule_3" file
	 ) &&
	 (cd submodule2 &&
	  test_commit "update_submodule2_3" file
	 ) &&
	 git add submodule &&
	 git add submodule2 &&
	 git commit -m "two_new_submodule_commits" &&
	 (cd submodule &&
	  git checkout master &&
	  test_commit "conflict2" file &&
	  echo "conflict" > file
	 ) &&
	 git checkout HEAD^ &&
	 (cd submodule2 &&
	  git rev-parse --verify HEAD >../expect
	 ) &&
	 git config submodule.submodule.update rebase &&
	 test_must_fail git submodule update &&
	 (cd submodule2 &&
	  git rev-parse --verify HEAD >../actual
	 ) &&
	 test_cmp expect actual
	)
'

test_expect_success 'add different submodules to the same path' '
	(cd super &&
	 git submodule add ../submodule s1 &&
	 test_must_fail git submodule add ../merging s1
	)
'

test_expect_success 'submodule add places git-dir in superprojects git-dir' '
	(cd super &&
	 mkdir deeper &&
	 git submodule add ../submodule deeper/submodule &&
	 (cd deeper/submodule &&
	  git log > ../../expected
	 ) &&
	 (cd .git/modules/deeper/submodule &&
	  git log > ../../../../actual
	 ) &&
	 test_cmp actual expected
	)
'

test_expect_success 'submodule update places git-dir in superprojects git-dir' '
	(cd super &&
	 git commit -m "added submodule"
	) &&
	git clone super super2 &&
	(cd super2 &&
	 git submodule init deeper/submodule &&
	 git submodule update &&
	 (cd deeper/submodule &&
	  git log > ../../expected
	 ) &&
	 (cd .git/modules/deeper/submodule &&
	  git log > ../../../../actual
	 ) &&
	 test_cmp actual expected
	)
'

test_expect_success 'submodule add places git-dir in superprojects git-dir recursive' '
	(cd super2 &&
	 (cd deeper/submodule &&
	  git submodule add ../submodule subsubmodule &&
	  (cd subsubmodule &&
	   git log > ../../../expected
	  ) &&
	  git commit -m "added subsubmodule" &&
	  git push origin :
	 ) &&
	 (cd .git/modules/deeper/submodule/modules/subsubmodule &&
	  git log > ../../../../../actual
	 ) &&
	 git add deeper/submodule &&
	 git commit -m "update submodule" &&
	 git push origin : &&
	 test_cmp actual expected
	)
'

test_expect_success 'submodule update places git-dir in superprojects git-dir recursive' '
	mkdir super_update_r &&
	(cd super_update_r &&
	 git init --bare
	) &&
	mkdir subsuper_update_r &&
	(cd subsuper_update_r &&
	 git init --bare
	) &&
	mkdir subsubsuper_update_r &&
	(cd subsubsuper_update_r &&
	 git init --bare
	) &&
	git clone subsubsuper_update_r subsubsuper_update_r2 &&
	(cd subsubsuper_update_r2 &&
	 test_commit "update_subsubsuper" file &&
	 git push origin master
	) &&
	git clone subsuper_update_r subsuper_update_r2 &&
	(cd subsuper_update_r2 &&
	 test_commit "update_subsuper" file &&
	 git submodule add ../subsubsuper_update_r subsubmodule &&
	 git commit -am "subsubmodule" &&
	 git push origin master
	) &&
	git clone super_update_r super_update_r2 &&
	(cd super_update_r2 &&
	 test_commit "update_super" file &&
	 git submodule add ../subsuper_update_r submodule &&
	 git commit -am "submodule" &&
	 git push origin master
	) &&
	rm -rf super_update_r2 &&
	git clone super_update_r super_update_r2 &&
	(cd super_update_r2 &&
	 git submodule update --init --recursive >actual &&
	 test_i18ngrep "Submodule path .submodule/subsubmodule.: .git reset --hard -q" actual &&
	 (cd submodule/subsubmodule &&
	  git log > ../../expected
	 ) &&
	 (cd .git/modules/submodule/modules/subsubmodule
	  git log > ../../../../../actual
	 )
	 test_cmp actual expected
	)
'

test_expect_success 'submodule add properly re-creates deeper level submodules' '
	(cd super &&
	 git reset --hard master &&
	 rm -rf deeper/ &&
	 git submodule add --force ../submodule deeper/submodule
	)
'

test_expect_success 'submodule update properly revives a moved submodule' '
	(cd super &&
	 H=$(git rev-parse --short HEAD) &&
	 git commit -am "pre move" &&
	 H2=$(git rev-parse --short HEAD) &&
	 git status | sed "s/$H/XXX/" >expect &&
	 H=$(cd submodule2; git rev-parse HEAD) &&
	 git rm --cached submodule2 &&
	 rm -rf submodule2 &&
	 mkdir -p "moved/sub module" &&
	 git update-index --add --cacheinfo 160000 $H "moved/sub module" &&
	 git config -f .gitmodules submodule.submodule2.path "moved/sub module"
	 git commit -am "post move" &&
	 git submodule update &&
	 git status | sed "s/$H2/XXX/" >actual &&
	 test_cmp expect actual
	)
'

test_expect_success SYMLINKS 'submodule update can handle symbolic links in pwd' '
	mkdir -p linked/dir &&
	ln -s linked/dir linkto &&
	(cd linkto &&
	 git clone "$TRASH_DIRECTORY"/super_update_r2 super &&
	 (cd super &&
	  git submodule update --init --recursive
	 )
	)
'

test_expect_success 'submodule update clone shallow submodule' '
	git clone cloned super3 &&
	pwd=$(pwd)
	(cd super3 &&
	 sed -e "s#url = ../#url = file://$pwd/#" <.gitmodules >.gitmodules.tmp &&
	 mv -f .gitmodules.tmp .gitmodules &&
	 git submodule update --init --depth=3
	 (cd submodule &&
	  test 1 = $(git log --oneline | wc -l)
	 )
)
'

test_expect_success 'submodule update --recursive drops module name before recursing' '
	(cd super2 &&
	 (cd deeper/submodule/subsubmodule &&
	  git checkout HEAD^
	 ) &&
	 git submodule update --recursive deeper/submodule >actual &&
	 test_i18ngrep "Submodule path .deeper/submodule/subsubmodule.: checked out" actual
	)
'

<<<<<<< HEAD
=======
test_expect_success 'submodule update --checkout clones detached HEAD' '
	git clone super super4 &&
	echo "detached HEAD" >expected &&
	(cd super4 &&
	 git reset --hard initial-setup &&
	 git submodule init submodule &&
	 git submodule update >> /tmp/log 2>&1 &&
	 (cd submodule &&
	  git symbolic-ref HEAD > ../../actual ||
	  echo "detached HEAD" > ../../actual
	 )
	) &&
	test_cmp actual expected &&
	rm -rf super4
'

test_expect_success 'submodule update --merge clones attached HEAD' '
	git clone super super4 &&
	echo "refs/heads/master" >expected &&
	(cd super4 &&
	 git reset --hard initial-setup &&
	 git submodule init submodule &&
	 git config submodule.submodule.update merge &&
	 git submodule update --merge &&
	 (cd submodule &&
	  git symbolic-ref HEAD > ../../actual ||
	  echo "detached HEAD" > ../../actual
	 )
	) &&
	test_cmp actual expected &&
	rm -rf super4
'

>>>>>>> 9937e65d
test_done<|MERGE_RESOLUTION|>--- conflicted
+++ resolved
@@ -778,8 +778,6 @@
 	)
 '
 
-<<<<<<< HEAD
-=======
 test_expect_success 'submodule update --checkout clones detached HEAD' '
 	git clone super super4 &&
 	echo "detached HEAD" >expected &&
@@ -813,5 +811,4 @@
 	rm -rf super4
 '
 
->>>>>>> 9937e65d
 test_done