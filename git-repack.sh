#!/bin/sh
#
# Copyright (c) 2005 Linus Torvalds
#

OPTIONS_KEEPDASHDASH=
OPTIONS_SPEC="\
git repack [options]
--
a               pack everything in a single pack
A               same as -a, and turn unreachable objects loose
d               remove redundant packs, and run git-prune-packed
f               pass --no-reuse-object to git-pack-objects
n               do not run git-update-server-info
q,quiet         be quiet
l               pass --local to git-pack-objects
 Packing constraints
window=         size of the window used for delta compression
window-memory=  same as the above, but limit memory size instead of entries count
depth=          limits the maximum delta depth
max-pack-size=  maximum size of each packfile
"
SUBDIRECTORY_OK='Yes'
. git-sh-setup

no_update_info= all_into_one= remove_redundant= unpack_unreachable=
local= no_reuse= extra=
while test $# != 0
do
	case "$1" in
	-n)	no_update_info=t ;;
	-a)	all_into_one=t ;;
	-A)	all_into_one=t
		unpack_unreachable=--unpack-unreachable ;;
	-d)	remove_redundant=t ;;
	-q)	GIT_QUIET=t ;;
	-f)	no_reuse=--no-reuse-object ;;
	-l)	local=--local ;;
	--max-pack-size|--window|--window-memory|--depth)
		extra="$extra $1=$2"; shift ;;
	--) shift; break;;
	*)	usage ;;
	esac
	shift
done

case "`git config --bool repack.usedeltabaseoffset || echo true`" in
true)
	extra="$extra --delta-base-offset" ;;
esac

PACKDIR="$GIT_OBJECT_DIRECTORY/pack"
PACKTMP="$GIT_OBJECT_DIRECTORY/.tmp-$$-pack"
rm -f "$PACKTMP"-*
trap 'rm -f "$PACKTMP"-*' 0 1 2 3 15

# There will be more repacking strategies to come...
case ",$all_into_one," in
,,)
	args='--unpacked --incremental'
	;;
,t,)
	args= existing=
	if [ -d "$PACKDIR" ]; then
		for e in `cd "$PACKDIR" && find . -type f -name '*.pack' \
			| sed -e 's/^\.\///' -e 's/\.pack$//'`
		do
			if [ -e "$PACKDIR/$e.keep" ]; then
				: keep
			else
				existing="$existing $e"
			fi
		done
		if test -n "$existing" -a -n "$unpack_unreachable" -a \
			-n "$remove_redundant"
		then
			args="$args $unpack_unreachable"
		fi
	fi
	;;
esac

<<<<<<< HEAD
args="$args $local ${GIT_QUIET:+-q} $no_reuse$extra"
names=$(git pack-objects --honor-pack-keep --non-empty --all --reflog $args </dev/null "$PACKTMP") ||
=======
args="$args $local $quiet $no_reuse$extra"
names=$(git pack-objects --keep-true-parents --honor-pack-keep --non-empty --all --reflog $args </dev/null "$PACKTMP") ||
>>>>>>> 7f3140cd
	exit 1
if [ -z "$names" ]; then
	say Nothing new to pack.
fi

# Ok we have prepared all new packfiles.
mkdir -p "$PACKDIR" || exit

# First see if there are packs of the same name and if so
# if we can move them out of the way (this can happen if we
# repacked immediately after packing fully.
rollback=
failed=
for name in $names
do
	for sfx in pack idx
	do
		file=pack-$name.$sfx
		test -f "$PACKDIR/$file" || continue
		rm -f "$PACKDIR/old-$file" &&
		mv "$PACKDIR/$file" "$PACKDIR/old-$file" || {
			failed=t
			break
		}
		rollback="$rollback $file"
	done
	test -z "$failed" || break
done

# If renaming failed for any of them, roll the ones we have
# already renamed back to their original names.
if test -n "$failed"
then
	rollback_failure=
	for file in $rollback
	do
		mv "$PACKDIR/old-$file" "$PACKDIR/$file" ||
		rollback_failure="$rollback_failure $file"
	done
	if test -n "$rollback_failure"
	then
		echo >&2 "WARNING: Some packs in use have been renamed by"
		echo >&2 "WARNING: prefixing old- to their name, in order to"
		echo >&2 "WARNING: replace them with the new version of the"
		echo >&2 "WARNING: file.  But the operation failed, and"
		echo >&2 "WARNING: attempt to rename them back to their"
		echo >&2 "WARNING: original names also failed."
		echo >&2 "WARNING: Please rename them in $PACKDIR manually:"
		for file in $rollback_failure
		do
			echo >&2 "WARNING:   old-$file -> $file"
		done
	fi
	exit 1
fi

# Now the ones with the same name are out of the way...
fullbases=
for name in $names
do
	fullbases="$fullbases pack-$name"
	chmod a-w "$PACKTMP-$name.pack"
	chmod a-w "$PACKTMP-$name.idx"
	mv -f "$PACKTMP-$name.pack" "$PACKDIR/pack-$name.pack" &&
	mv -f "$PACKTMP-$name.idx"  "$PACKDIR/pack-$name.idx" ||
	exit
done

# Remove the "old-" files
for name in $names
do
	rm -f "$PACKDIR/old-pack-$name.idx"
	rm -f "$PACKDIR/old-pack-$name.pack"
done

# End of pack replacement.

if test "$remove_redundant" = t
then
	# We know $existing are all redundant.
	if [ -n "$existing" ]
	then
		( cd "$PACKDIR" &&
		  for e in $existing
		  do
			case " $fullbases " in
			*" $e "*) ;;
			*)	rm -f "$e.pack" "$e.idx" "$e.keep" ;;
			esac
		  done
		)
	fi
	git prune-packed ${GIT_QUIET:+-q}
fi

case "$no_update_info" in
t) : ;;
*) git update-server-info ;;
esac<|MERGE_RESOLUTION|>--- conflicted
+++ resolved
@@ -80,13 +80,8 @@
 	;;
 esac
 
-<<<<<<< HEAD
 args="$args $local ${GIT_QUIET:+-q} $no_reuse$extra"
-names=$(git pack-objects --honor-pack-keep --non-empty --all --reflog $args </dev/null "$PACKTMP") ||
-=======
-args="$args $local $quiet $no_reuse$extra"
 names=$(git pack-objects --keep-true-parents --honor-pack-keep --non-empty --all --reflog $args </dev/null "$PACKTMP") ||
->>>>>>> 7f3140cd
 	exit 1
 if [ -z "$names" ]; then
 	say Nothing new to pack.
