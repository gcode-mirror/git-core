--- conflicted
+++ resolved
@@ -772,29 +772,7 @@
 		$xtag =~ tr/_/\./ if ( $opt_u );
 		$xtag =~ s/[\/]/$opt_s/g;
 
-<<<<<<< HEAD
-		my $pid = open2($in, $out, 'git-mktag');
-		print $out "object $cid\n".
-		    "type commit\n".
-		    "tag $xtag\n".
-		    "tagger $author_name <$author_email>\n"
-		    or die "Cannot create tag object $xtag: $!\n";
-		close($out)
-		    or die "Cannot create tag object $xtag: $!\n";
-
-		my $tagobj = <$in>;
-		chomp $tagobj;
-
-		if ( !close($in) or waitpid($pid, 0) != $pid or
-		     $? != 0 or $tagobj !~ /^[0123456789abcdef]{40}$/ ) {
-		    die "Cannot create tag object $xtag: $!\n";
-	        }
-
-
-		open(C,">$git_dir/refs/tags/$xtag")
-=======
 		system('git-tag', $xtag, $cid) == 0
->>>>>>> 5c08931d
 			or die "Cannot create tag $xtag: $!\n";
 
 		print "Created tag '$xtag' on '$branch'\n" if $opt_v;
