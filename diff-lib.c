--- conflicted
+++ resolved
@@ -345,13 +345,8 @@
 		hashcpy(p->parent[0].oid.hash, new->sha1);
 		p->parent[1].status = DIFF_STATUS_MODIFIED;
 		p->parent[1].mode = old->ce_mode;
-<<<<<<< HEAD
 		hashcpy(p->parent[1].oid.hash, old->sha1);
-		show_combined_diff(p, 2, revs->dense_combined_merges, revs);
-=======
-		hashcpy(p->parent[1].sha1, old->sha1);
 		show_combined_diff(p, 2, revs);
->>>>>>> 899e06c3
 		free(p);
 		return 0;
 	}
