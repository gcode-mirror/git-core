--- conflicted
+++ resolved
@@ -1305,21 +1305,20 @@
 	free(sent_tips.tip);
 }
 
-<<<<<<< HEAD
-static void prepare_ref_index(struct string_list *ref_index, struct ref *ref)
-{
-	for ( ; ref; ref = ref->next)
-		string_list_append_nodup(ref_index, ref->name)->util = ref;
-
-	sort_string_list(ref_index);
-=======
 struct ref *find_ref_by_name(const struct ref *list, const char *name)
 {
 	for ( ; list; list = list->next)
 		if (!strcmp(list->name, name))
 			return (struct ref *)list;
 	return NULL;
->>>>>>> 05c1eb10
+}
+
+static void prepare_ref_index(struct string_list *ref_index, struct ref *ref)
+{
+	for ( ; ref; ref = ref->next)
+		string_list_append_nodup(ref_index, ref->name)->util = ref;
+
+	sort_string_list(ref_index);
 }
 
 /*
