/*
 * Copyright (C) 2005 Junio C Hamano
 */
#include "cache.h"
#include "quote.h"
#include "diff.h"
#include "diffcore.h"
#include "delta.h"
#include "xdiff-interface.h"
#include "color.h"
#include "attr.h"
#include "run-command.h"
#include "utf8.h"
#include "userdiff.h"
#include "sigchain.h"
#include "submodule.h"
#include "ll-merge.h"

#ifdef NO_FAST_WORKING_DIRECTORY
#define FAST_WORKING_DIRECTORY 0
#else
#define FAST_WORKING_DIRECTORY 1
#endif

static int diff_detect_rename_default;
static int diff_rename_limit_default = 200;
static int diff_suppress_blank_empty;
int diff_use_color_default = -1;
static const char *diff_word_regex_cfg;
static const char *external_diff_cmd_cfg;
int diff_auto_refresh_index = 1;
static int diff_mnemonic_prefix;
static int diff_no_prefix;

static char diff_colors[][COLOR_MAXLEN] = {
	GIT_COLOR_RESET,
	GIT_COLOR_NORMAL,	/* PLAIN */
	GIT_COLOR_BOLD,		/* METAINFO */
	GIT_COLOR_CYAN,		/* FRAGINFO */
	GIT_COLOR_RED,		/* OLD */
	GIT_COLOR_GREEN,	/* NEW */
	GIT_COLOR_YELLOW,	/* COMMIT */
	GIT_COLOR_BG_RED,	/* WHITESPACE */
	GIT_COLOR_NORMAL,	/* FUNCINFO */
};

static void diff_filespec_load_driver(struct diff_filespec *one);
static size_t fill_textconv(struct userdiff_driver *driver,
			    struct diff_filespec *df, char **outbuf);

static int parse_diff_color_slot(const char *var, int ofs)
{
	if (!strcasecmp(var+ofs, "plain"))
		return DIFF_PLAIN;
	if (!strcasecmp(var+ofs, "meta"))
		return DIFF_METAINFO;
	if (!strcasecmp(var+ofs, "frag"))
		return DIFF_FRAGINFO;
	if (!strcasecmp(var+ofs, "old"))
		return DIFF_FILE_OLD;
	if (!strcasecmp(var+ofs, "new"))
		return DIFF_FILE_NEW;
	if (!strcasecmp(var+ofs, "commit"))
		return DIFF_COMMIT;
	if (!strcasecmp(var+ofs, "whitespace"))
		return DIFF_WHITESPACE;
	if (!strcasecmp(var+ofs, "func"))
		return DIFF_FUNCINFO;
	return -1;
}

static int git_config_rename(const char *var, const char *value)
{
	if (!value)
		return DIFF_DETECT_RENAME;
	if (!strcasecmp(value, "copies") || !strcasecmp(value, "copy"))
		return  DIFF_DETECT_COPY;
	return git_config_bool(var,value) ? DIFF_DETECT_RENAME : 0;
}

/*
 * These are to give UI layer defaults.
 * The core-level commands such as git-diff-files should
 * never be affected by the setting of diff.renames
 * the user happens to have in the configuration file.
 */
int git_diff_ui_config(const char *var, const char *value, void *cb)
{
	if (!strcmp(var, "diff.color") || !strcmp(var, "color.diff")) {
		diff_use_color_default = git_config_colorbool(var, value, -1);
		return 0;
	}
	if (!strcmp(var, "diff.renames")) {
		diff_detect_rename_default = git_config_rename(var, value);
		return 0;
	}
	if (!strcmp(var, "diff.autorefreshindex")) {
		diff_auto_refresh_index = git_config_bool(var, value);
		return 0;
	}
	if (!strcmp(var, "diff.mnemonicprefix")) {
		diff_mnemonic_prefix = git_config_bool(var, value);
		return 0;
	}
	if (!strcmp(var, "diff.noprefix")) {
		diff_no_prefix = git_config_bool(var, value);
		return 0;
	}
	if (!strcmp(var, "diff.external"))
		return git_config_string(&external_diff_cmd_cfg, var, value);
	if (!strcmp(var, "diff.wordregex"))
		return git_config_string(&diff_word_regex_cfg, var, value);

	return git_diff_basic_config(var, value, cb);
}

int git_diff_basic_config(const char *var, const char *value, void *cb)
{
	if (!strcmp(var, "diff.renamelimit")) {
		diff_rename_limit_default = git_config_int(var, value);
		return 0;
	}

	switch (userdiff_config(var, value)) {
		case 0: break;
		case -1: return -1;
		default: return 0;
	}

	if (!prefixcmp(var, "diff.color.") || !prefixcmp(var, "color.diff.")) {
		int slot = parse_diff_color_slot(var, 11);
		if (slot < 0)
			return 0;
		if (!value)
			return config_error_nonbool(var);
		color_parse(value, var, diff_colors[slot]);
		return 0;
	}

	/* like GNU diff's --suppress-blank-empty option  */
	if (!strcmp(var, "diff.suppressblankempty") ||
			/* for backwards compatibility */
			!strcmp(var, "diff.suppress-blank-empty")) {
		diff_suppress_blank_empty = git_config_bool(var, value);
		return 0;
	}

	return git_color_default_config(var, value, cb);
}

static char *quote_two(const char *one, const char *two)
{
	int need_one = quote_c_style(one, NULL, NULL, 1);
	int need_two = quote_c_style(two, NULL, NULL, 1);
	struct strbuf res = STRBUF_INIT;

	if (need_one + need_two) {
		strbuf_addch(&res, '"');
		quote_c_style(one, &res, NULL, 1);
		quote_c_style(two, &res, NULL, 1);
		strbuf_addch(&res, '"');
	} else {
		strbuf_addstr(&res, one);
		strbuf_addstr(&res, two);
	}
	return strbuf_detach(&res, NULL);
}

static const char *external_diff(void)
{
	static const char *external_diff_cmd = NULL;
	static int done_preparing = 0;

	if (done_preparing)
		return external_diff_cmd;
	external_diff_cmd = getenv("GIT_EXTERNAL_DIFF");
	if (!external_diff_cmd)
		external_diff_cmd = external_diff_cmd_cfg;
	done_preparing = 1;
	return external_diff_cmd;
}

static struct diff_tempfile {
	const char *name; /* filename external diff should read from */
	char hex[41];
	char mode[10];
	char tmp_path[PATH_MAX];
} diff_temp[2];

typedef unsigned long (*sane_truncate_fn)(char *line, unsigned long len);

struct emit_callback {
	int color_diff;
	unsigned ws_rule;
	int blank_at_eof_in_preimage;
	int blank_at_eof_in_postimage;
	int lno_in_preimage;
	int lno_in_postimage;
	sane_truncate_fn truncate;
	const char **label_path;
	struct diff_words_data *diff_words;
	struct diff_options *opt;
	int *found_changesp;
	struct strbuf *header;
};

static int count_lines(const char *data, int size)
{
	int count, ch, completely_empty = 1, nl_just_seen = 0;
	count = 0;
	while (0 < size--) {
		ch = *data++;
		if (ch == '\n') {
			count++;
			nl_just_seen = 1;
			completely_empty = 0;
		}
		else {
			nl_just_seen = 0;
			completely_empty = 0;
		}
	}
	if (completely_empty)
		return 0;
	if (!nl_just_seen)
		count++; /* no trailing newline */
	return count;
}

static int fill_mmfile(mmfile_t *mf, struct diff_filespec *one)
{
	if (!DIFF_FILE_VALID(one)) {
		mf->ptr = (char *)""; /* does not matter */
		mf->size = 0;
		return 0;
	}
	else if (diff_populate_filespec(one, 0))
		return -1;

	mf->ptr = one->data;
	mf->size = one->size;
	return 0;
}

static int count_trailing_blank(mmfile_t *mf, unsigned ws_rule)
{
	char *ptr = mf->ptr;
	long size = mf->size;
	int cnt = 0;

	if (!size)
		return cnt;
	ptr += size - 1; /* pointing at the very end */
	if (*ptr != '\n')
		; /* incomplete line */
	else
		ptr--; /* skip the last LF */
	while (mf->ptr < ptr) {
		char *prev_eol;
		for (prev_eol = ptr; mf->ptr <= prev_eol; prev_eol--)
			if (*prev_eol == '\n')
				break;
		if (!ws_blank_line(prev_eol + 1, ptr - prev_eol, ws_rule))
			break;
		cnt++;
		ptr = prev_eol - 1;
	}
	return cnt;
}

static void check_blank_at_eof(mmfile_t *mf1, mmfile_t *mf2,
			       struct emit_callback *ecbdata)
{
	int l1, l2, at;
	unsigned ws_rule = ecbdata->ws_rule;
	l1 = count_trailing_blank(mf1, ws_rule);
	l2 = count_trailing_blank(mf2, ws_rule);
	if (l2 <= l1) {
		ecbdata->blank_at_eof_in_preimage = 0;
		ecbdata->blank_at_eof_in_postimage = 0;
		return;
	}
	at = count_lines(mf1->ptr, mf1->size);
	ecbdata->blank_at_eof_in_preimage = (at - l1) + 1;

	at = count_lines(mf2->ptr, mf2->size);
	ecbdata->blank_at_eof_in_postimage = (at - l2) + 1;
}

static void emit_line_0(struct diff_options *o, const char *set, const char *reset,
			int first, const char *line, int len)
{
	int has_trailing_newline, has_trailing_carriage_return;
	int nofirst;
	FILE *file = o->file;

	if (o->output_prefix) {
		struct strbuf *msg = NULL;
		msg = o->output_prefix(o, o->output_prefix_data);
		assert(msg);
		fwrite(msg->buf, msg->len, 1, file);
	}

	if (len == 0) {
		has_trailing_newline = (first == '\n');
		has_trailing_carriage_return = (!has_trailing_newline &&
						(first == '\r'));
		nofirst = has_trailing_newline || has_trailing_carriage_return;
	} else {
		has_trailing_newline = (len > 0 && line[len-1] == '\n');
		if (has_trailing_newline)
			len--;
		has_trailing_carriage_return = (len > 0 && line[len-1] == '\r');
		if (has_trailing_carriage_return)
			len--;
		nofirst = 0;
	}

	if (len || !nofirst) {
		fputs(set, file);
		if (!nofirst)
			fputc(first, file);
		fwrite(line, len, 1, file);
		fputs(reset, file);
	}
	if (has_trailing_carriage_return)
		fputc('\r', file);
	if (has_trailing_newline)
		fputc('\n', file);
}

static void emit_line(struct diff_options *o, const char *set, const char *reset,
		      const char *line, int len)
{
	emit_line_0(o, set, reset, line[0], line+1, len-1);
}

static int new_blank_line_at_eof(struct emit_callback *ecbdata, const char *line, int len)
{
	if (!((ecbdata->ws_rule & WS_BLANK_AT_EOF) &&
	      ecbdata->blank_at_eof_in_preimage &&
	      ecbdata->blank_at_eof_in_postimage &&
	      ecbdata->blank_at_eof_in_preimage <= ecbdata->lno_in_preimage &&
	      ecbdata->blank_at_eof_in_postimage <= ecbdata->lno_in_postimage))
		return 0;
	return ws_blank_line(line, len, ecbdata->ws_rule);
}

static void emit_add_line(const char *reset,
			  struct emit_callback *ecbdata,
			  const char *line, int len)
{
	const char *ws = diff_get_color(ecbdata->color_diff, DIFF_WHITESPACE);
	const char *set = diff_get_color(ecbdata->color_diff, DIFF_FILE_NEW);

	if (!*ws)
		emit_line_0(ecbdata->opt, set, reset, '+', line, len);
	else if (new_blank_line_at_eof(ecbdata, line, len))
		/* Blank line at EOF - paint '+' as well */
		emit_line_0(ecbdata->opt, ws, reset, '+', line, len);
	else {
		/* Emit just the prefix, then the rest. */
		emit_line_0(ecbdata->opt, set, reset, '+', "", 0);
		ws_check_emit(line, len, ecbdata->ws_rule,
			      ecbdata->opt->file, set, reset, ws);
	}
}

static void emit_hunk_header(struct emit_callback *ecbdata,
			     const char *line, int len)
{
	const char *plain = diff_get_color(ecbdata->color_diff, DIFF_PLAIN);
	const char *frag = diff_get_color(ecbdata->color_diff, DIFF_FRAGINFO);
	const char *func = diff_get_color(ecbdata->color_diff, DIFF_FUNCINFO);
	const char *reset = diff_get_color(ecbdata->color_diff, DIFF_RESET);
	static const char atat[2] = { '@', '@' };
	const char *cp, *ep;
	struct strbuf msgbuf = STRBUF_INIT;
	int org_len = len;
	int i = 1;

	/*
	 * As a hunk header must begin with "@@ -<old>, +<new> @@",
	 * it always is at least 10 bytes long.
	 */
	if (len < 10 ||
	    memcmp(line, atat, 2) ||
	    !(ep = memmem(line + 2, len - 2, atat, 2))) {
		emit_line(ecbdata->opt, plain, reset, line, len);
		return;
	}
	ep += 2; /* skip over @@ */

	/* The hunk header in fraginfo color */
	strbuf_add(&msgbuf, frag, strlen(frag));
	strbuf_add(&msgbuf, line, ep - line);
	strbuf_add(&msgbuf, reset, strlen(reset));

	/*
	 * trailing "\r\n"
	 */
	for ( ; i < 3; i++)
		if (line[len - i] == '\r' || line[len - i] == '\n')
			len--;

	/* blank before the func header */
	for (cp = ep; ep - line < len; ep++)
		if (*ep != ' ' && *ep != '\t')
			break;
	if (ep != cp) {
		strbuf_add(&msgbuf, plain, strlen(plain));
		strbuf_add(&msgbuf, cp, ep - cp);
		strbuf_add(&msgbuf, reset, strlen(reset));
	}

	if (ep < line + len) {
		strbuf_add(&msgbuf, func, strlen(func));
		strbuf_add(&msgbuf, ep, line + len - ep);
		strbuf_add(&msgbuf, reset, strlen(reset));
	}

	strbuf_add(&msgbuf, line + len, org_len - len);
	emit_line(ecbdata->opt, "", "", msgbuf.buf, msgbuf.len);
	strbuf_release(&msgbuf);
}

static struct diff_tempfile *claim_diff_tempfile(void) {
	int i;
	for (i = 0; i < ARRAY_SIZE(diff_temp); i++)
		if (!diff_temp[i].name)
			return diff_temp + i;
	die("BUG: diff is failing to clean up its tempfiles");
}

static int remove_tempfile_installed;

static void remove_tempfile(void)
{
	int i;
	for (i = 0; i < ARRAY_SIZE(diff_temp); i++) {
		if (diff_temp[i].name == diff_temp[i].tmp_path)
			unlink_or_warn(diff_temp[i].name);
		diff_temp[i].name = NULL;
	}
}

static void remove_tempfile_on_signal(int signo)
{
	remove_tempfile();
	sigchain_pop(signo);
	raise(signo);
}

static void print_line_count(FILE *file, int count)
{
	switch (count) {
	case 0:
		fprintf(file, "0,0");
		break;
	case 1:
		fprintf(file, "1");
		break;
	default:
		fprintf(file, "1,%d", count);
		break;
	}
}

static void emit_rewrite_lines(struct emit_callback *ecb,
			       int prefix, const char *data, int size)
{
	const char *endp = NULL;
	static const char *nneof = " No newline at end of file\n";
	const char *old = diff_get_color(ecb->color_diff, DIFF_FILE_OLD);
	const char *reset = diff_get_color(ecb->color_diff, DIFF_RESET);

	while (0 < size) {
		int len;

		endp = memchr(data, '\n', size);
		len = endp ? (endp - data + 1) : size;
		if (prefix != '+') {
			ecb->lno_in_preimage++;
			emit_line_0(ecb->opt, old, reset, '-',
				    data, len);
		} else {
			ecb->lno_in_postimage++;
			emit_add_line(reset, ecb, data, len);
		}
		size -= len;
		data += len;
	}
	if (!endp) {
		const char *plain = diff_get_color(ecb->color_diff,
						   DIFF_PLAIN);
		emit_line_0(ecb->opt, plain, reset, '\\',
			    nneof, strlen(nneof));
	}
}

static void emit_rewrite_diff(const char *name_a,
			      const char *name_b,
			      struct diff_filespec *one,
			      struct diff_filespec *two,
			      struct userdiff_driver *textconv_one,
			      struct userdiff_driver *textconv_two,
			      struct diff_options *o)
{
	int lc_a, lc_b;
	int color_diff = DIFF_OPT_TST(o, COLOR_DIFF);
	const char *name_a_tab, *name_b_tab;
	const char *metainfo = diff_get_color(color_diff, DIFF_METAINFO);
	const char *fraginfo = diff_get_color(color_diff, DIFF_FRAGINFO);
	const char *reset = diff_get_color(color_diff, DIFF_RESET);
	static struct strbuf a_name = STRBUF_INIT, b_name = STRBUF_INIT;
	const char *a_prefix, *b_prefix;
	char *data_one, *data_two;
	size_t size_one, size_two;
	struct emit_callback ecbdata;
	char *line_prefix = "";
	struct strbuf *msgbuf;

	if (o && o->output_prefix) {
		msgbuf = o->output_prefix(o, o->output_prefix_data);
		line_prefix = msgbuf->buf;
	}

	if (diff_mnemonic_prefix && DIFF_OPT_TST(o, REVERSE_DIFF)) {
		a_prefix = o->b_prefix;
		b_prefix = o->a_prefix;
	} else {
		a_prefix = o->a_prefix;
		b_prefix = o->b_prefix;
	}

	name_a += (*name_a == '/');
	name_b += (*name_b == '/');
	name_a_tab = strchr(name_a, ' ') ? "\t" : "";
	name_b_tab = strchr(name_b, ' ') ? "\t" : "";

	strbuf_reset(&a_name);
	strbuf_reset(&b_name);
	quote_two_c_style(&a_name, a_prefix, name_a, 0);
	quote_two_c_style(&b_name, b_prefix, name_b, 0);

	size_one = fill_textconv(textconv_one, one, &data_one);
	size_two = fill_textconv(textconv_two, two, &data_two);

	memset(&ecbdata, 0, sizeof(ecbdata));
	ecbdata.color_diff = color_diff;
	ecbdata.found_changesp = &o->found_changes;
	ecbdata.ws_rule = whitespace_rule(name_b ? name_b : name_a);
	ecbdata.opt = o;
	if (ecbdata.ws_rule & WS_BLANK_AT_EOF) {
		mmfile_t mf1, mf2;
		mf1.ptr = (char *)data_one;
		mf2.ptr = (char *)data_two;
		mf1.size = size_one;
		mf2.size = size_two;
		check_blank_at_eof(&mf1, &mf2, &ecbdata);
	}
	ecbdata.lno_in_preimage = 1;
	ecbdata.lno_in_postimage = 1;

	lc_a = count_lines(data_one, size_one);
	lc_b = count_lines(data_two, size_two);
	fprintf(o->file,
		"%s%s--- %s%s%s\n%s%s+++ %s%s%s\n%s%s@@ -",
		line_prefix, metainfo, a_name.buf, name_a_tab, reset,
		line_prefix, metainfo, b_name.buf, name_b_tab, reset,
		line_prefix, fraginfo);
	print_line_count(o->file, lc_a);
	fprintf(o->file, " +");
	print_line_count(o->file, lc_b);
	fprintf(o->file, " @@%s\n", reset);
	if (lc_a)
		emit_rewrite_lines(&ecbdata, '-', data_one, size_one);
	if (lc_b)
		emit_rewrite_lines(&ecbdata, '+', data_two, size_two);
	if (textconv_one)
		free((char *)data_one);
	if (textconv_two)
		free((char *)data_two);
}

struct diff_words_buffer {
	mmfile_t text;
	long alloc;
	struct diff_words_orig {
		const char *begin, *end;
	} *orig;
	int orig_nr, orig_alloc;
};

static void diff_words_append(char *line, unsigned long len,
		struct diff_words_buffer *buffer)
{
	ALLOC_GROW(buffer->text.ptr, buffer->text.size + len, buffer->alloc);
	line++;
	len--;
	memcpy(buffer->text.ptr + buffer->text.size, line, len);
	buffer->text.size += len;
	buffer->text.ptr[buffer->text.size] = '\0';
}

struct diff_words_style_elem
{
	const char *prefix;
	const char *suffix;
	const char *color; /* NULL; filled in by the setup code if
			    * color is enabled */
};

struct diff_words_style
{
	enum diff_words_type type;
	struct diff_words_style_elem new, old, ctx;
	const char *newline;
};

struct diff_words_style diff_words_styles[] = {
	{ DIFF_WORDS_PORCELAIN, {"+", "\n"}, {"-", "\n"}, {" ", "\n"}, "~\n" },
	{ DIFF_WORDS_PLAIN, {"{+", "+}"}, {"[-", "-]"}, {"", ""}, "\n" },
	{ DIFF_WORDS_COLOR, {"", ""}, {"", ""}, {"", ""}, "\n" }
};

struct diff_words_data {
	struct diff_words_buffer minus, plus;
	const char *current_plus;
	int last_minus;
	struct diff_options *opt;
	regex_t *word_regex;
	enum diff_words_type type;
	struct diff_words_style *style;
};

static int fn_out_diff_words_write_helper(FILE *fp,
					  struct diff_words_style_elem *st_el,
					  const char *newline,
					  size_t count, const char *buf,
					  const char *line_prefix)
{
	int print = 0;

	while (count) {
		char *p = memchr(buf, '\n', count);
		if (print)
			fputs(line_prefix, fp);
		if (p != buf) {
			if (st_el->color && fputs(st_el->color, fp) < 0)
				return -1;
			if (fputs(st_el->prefix, fp) < 0 ||
			    fwrite(buf, p ? p - buf : count, 1, fp) != 1 ||
			    fputs(st_el->suffix, fp) < 0)
				return -1;
			if (st_el->color && *st_el->color
			    && fputs(GIT_COLOR_RESET, fp) < 0)
				return -1;
		}
		if (!p)
			return 0;
		if (fputs(newline, fp) < 0)
			return -1;
		count -= p + 1 - buf;
		buf = p + 1;
		print = 1;
	}
	return 0;
}

/*
 * '--color-words' algorithm can be described as:
 *
 *   1. collect a the minus/plus lines of a diff hunk, divided into
 *      minus-lines and plus-lines;
 *
 *   2. break both minus-lines and plus-lines into words and
 *      place them into two mmfile_t with one word for each line;
 *
 *   3. use xdiff to run diff on the two mmfile_t to get the words level diff;
 *
 * And for the common parts of the both file, we output the plus side text.
 * diff_words->current_plus is used to trace the current position of the plus file
 * which printed. diff_words->last_minus is used to trace the last minus word
 * printed.
 *
 * For '--graph' to work with '--color-words', we need to output the graph prefix
 * on each line of color words output. Generally, there are two conditions on
 * which we should output the prefix.
 *
 *   1. diff_words->last_minus == 0 &&
 *      diff_words->current_plus == diff_words->plus.text.ptr
 *
 *      that is: the plus text must start as a new line, and if there is no minus
 *      word printed, a graph prefix must be printed.
 *
 *   2. diff_words->current_plus > diff_words->plus.text.ptr &&
 *      *(diff_words->current_plus - 1) == '\n'
 *
 *      that is: a graph prefix must be printed following a '\n'
 */
static int color_words_output_graph_prefix(struct diff_words_data *diff_words)
{
	if ((diff_words->last_minus == 0 &&
		diff_words->current_plus == diff_words->plus.text.ptr) ||
		(diff_words->current_plus > diff_words->plus.text.ptr &&
		*(diff_words->current_plus - 1) == '\n')) {
		return 1;
	} else {
		return 0;
	}
}

static void fn_out_diff_words_aux(void *priv, char *line, unsigned long len)
{
	struct diff_words_data *diff_words = priv;
	struct diff_words_style *style = diff_words->style;
	int minus_first, minus_len, plus_first, plus_len;
	const char *minus_begin, *minus_end, *plus_begin, *plus_end;
	struct diff_options *opt = diff_words->opt;
	struct strbuf *msgbuf;
	char *line_prefix = "";

	if (line[0] != '@' || parse_hunk_header(line, len,
			&minus_first, &minus_len, &plus_first, &plus_len))
		return;

	assert(opt);
	if (opt->output_prefix) {
		msgbuf = opt->output_prefix(opt, opt->output_prefix_data);
		line_prefix = msgbuf->buf;
	}

	/* POSIX requires that first be decremented by one if len == 0... */
	if (minus_len) {
		minus_begin = diff_words->minus.orig[minus_first].begin;
		minus_end =
			diff_words->minus.orig[minus_first + minus_len - 1].end;
	} else
		minus_begin = minus_end =
			diff_words->minus.orig[minus_first].end;

	if (plus_len) {
		plus_begin = diff_words->plus.orig[plus_first].begin;
		plus_end = diff_words->plus.orig[plus_first + plus_len - 1].end;
	} else
		plus_begin = plus_end = diff_words->plus.orig[plus_first].end;

	if (color_words_output_graph_prefix(diff_words)) {
		fputs(line_prefix, diff_words->opt->file);
	}
	if (diff_words->current_plus != plus_begin) {
		fn_out_diff_words_write_helper(diff_words->opt->file,
				&style->ctx, style->newline,
				plus_begin - diff_words->current_plus,
				diff_words->current_plus, line_prefix);
		if (*(plus_begin - 1) == '\n')
			fputs(line_prefix, diff_words->opt->file);
	}
	if (minus_begin != minus_end) {
		fn_out_diff_words_write_helper(diff_words->opt->file,
				&style->old, style->newline,
				minus_end - minus_begin, minus_begin,
				line_prefix);
	}
	if (plus_begin != plus_end) {
		fn_out_diff_words_write_helper(diff_words->opt->file,
				&style->new, style->newline,
				plus_end - plus_begin, plus_begin,
				line_prefix);
	}

	diff_words->current_plus = plus_end;
	diff_words->last_minus = minus_first;
}

/* This function starts looking at *begin, and returns 0 iff a word was found. */
static int find_word_boundaries(mmfile_t *buffer, regex_t *word_regex,
		int *begin, int *end)
{
	if (word_regex && *begin < buffer->size) {
		regmatch_t match[1];
		if (!regexec(word_regex, buffer->ptr + *begin, 1, match, 0)) {
			char *p = memchr(buffer->ptr + *begin + match[0].rm_so,
					'\n', match[0].rm_eo - match[0].rm_so);
			*end = p ? p - buffer->ptr : match[0].rm_eo + *begin;
			*begin += match[0].rm_so;
			return *begin >= *end;
		}
		return -1;
	}

	/* find the next word */
	while (*begin < buffer->size && isspace(buffer->ptr[*begin]))
		(*begin)++;
	if (*begin >= buffer->size)
		return -1;

	/* find the end of the word */
	*end = *begin + 1;
	while (*end < buffer->size && !isspace(buffer->ptr[*end]))
		(*end)++;

	return 0;
}

/*
 * This function splits the words in buffer->text, stores the list with
 * newline separator into out, and saves the offsets of the original words
 * in buffer->orig.
 */
static void diff_words_fill(struct diff_words_buffer *buffer, mmfile_t *out,
		regex_t *word_regex)
{
	int i, j;
	long alloc = 0;

	out->size = 0;
	out->ptr = NULL;

	/* fake an empty "0th" word */
	ALLOC_GROW(buffer->orig, 1, buffer->orig_alloc);
	buffer->orig[0].begin = buffer->orig[0].end = buffer->text.ptr;
	buffer->orig_nr = 1;

	for (i = 0; i < buffer->text.size; i++) {
		if (find_word_boundaries(&buffer->text, word_regex, &i, &j))
			return;

		/* store original boundaries */
		ALLOC_GROW(buffer->orig, buffer->orig_nr + 1,
				buffer->orig_alloc);
		buffer->orig[buffer->orig_nr].begin = buffer->text.ptr + i;
		buffer->orig[buffer->orig_nr].end = buffer->text.ptr + j;
		buffer->orig_nr++;

		/* store one word */
		ALLOC_GROW(out->ptr, out->size + j - i + 1, alloc);
		memcpy(out->ptr + out->size, buffer->text.ptr + i, j - i);
		out->ptr[out->size + j - i] = '\n';
		out->size += j - i + 1;

		i = j - 1;
	}
}

/* this executes the word diff on the accumulated buffers */
static void diff_words_show(struct diff_words_data *diff_words)
{
	xpparam_t xpp;
	xdemitconf_t xecfg;
	mmfile_t minus, plus;
	struct diff_words_style *style = diff_words->style;

	struct diff_options *opt = diff_words->opt;
	struct strbuf *msgbuf;
	char *line_prefix = "";

	assert(opt);
	if (opt->output_prefix) {
		msgbuf = opt->output_prefix(opt, opt->output_prefix_data);
		line_prefix = msgbuf->buf;
	}

	/* special case: only removal */
	if (!diff_words->plus.text.size) {
		fputs(line_prefix, diff_words->opt->file);
		fn_out_diff_words_write_helper(diff_words->opt->file,
			&style->old, style->newline,
			diff_words->minus.text.size,
			diff_words->minus.text.ptr, line_prefix);
		diff_words->minus.text.size = 0;
		return;
	}

	diff_words->current_plus = diff_words->plus.text.ptr;
	diff_words->last_minus = 0;

	memset(&xpp, 0, sizeof(xpp));
	memset(&xecfg, 0, sizeof(xecfg));
	diff_words_fill(&diff_words->minus, &minus, diff_words->word_regex);
	diff_words_fill(&diff_words->plus, &plus, diff_words->word_regex);
	xpp.flags = 0;
	/* as only the hunk header will be parsed, we need a 0-context */
	xecfg.ctxlen = 0;
	xdi_diff_outf(&minus, &plus, fn_out_diff_words_aux, diff_words,
		      &xpp, &xecfg);
	free(minus.ptr);
	free(plus.ptr);
	if (diff_words->current_plus != diff_words->plus.text.ptr +
			diff_words->plus.text.size) {
		if (color_words_output_graph_prefix(diff_words))
			fputs(line_prefix, diff_words->opt->file);
		fn_out_diff_words_write_helper(diff_words->opt->file,
			&style->ctx, style->newline,
			diff_words->plus.text.ptr + diff_words->plus.text.size
			- diff_words->current_plus, diff_words->current_plus,
			line_prefix);
	}
	diff_words->minus.text.size = diff_words->plus.text.size = 0;
}

/* In "color-words" mode, show word-diff of words accumulated in the buffer */
static void diff_words_flush(struct emit_callback *ecbdata)
{
	if (ecbdata->diff_words->minus.text.size ||
	    ecbdata->diff_words->plus.text.size)
		diff_words_show(ecbdata->diff_words);
}

static void free_diff_words_data(struct emit_callback *ecbdata)
{
	if (ecbdata->diff_words) {
		diff_words_flush(ecbdata);
		free (ecbdata->diff_words->minus.text.ptr);
		free (ecbdata->diff_words->minus.orig);
		free (ecbdata->diff_words->plus.text.ptr);
		free (ecbdata->diff_words->plus.orig);
		free(ecbdata->diff_words->word_regex);
		free(ecbdata->diff_words);
		ecbdata->diff_words = NULL;
	}
}

const char *diff_get_color(int diff_use_color, enum color_diff ix)
{
	if (diff_use_color)
		return diff_colors[ix];
	return "";
}

static unsigned long sane_truncate_line(struct emit_callback *ecb, char *line, unsigned long len)
{
	const char *cp;
	unsigned long allot;
	size_t l = len;

	if (ecb->truncate)
		return ecb->truncate(line, len);
	cp = line;
	allot = l;
	while (0 < l) {
		(void) utf8_width(&cp, &l);
		if (!cp)
			break; /* truncated in the middle? */
	}
	return allot - l;
}

static void find_lno(const char *line, struct emit_callback *ecbdata)
{
	const char *p;
	ecbdata->lno_in_preimage = 0;
	ecbdata->lno_in_postimage = 0;
	p = strchr(line, '-');
	if (!p)
		return; /* cannot happen */
	ecbdata->lno_in_preimage = strtol(p + 1, NULL, 10);
	p = strchr(p, '+');
	if (!p)
		return; /* cannot happen */
	ecbdata->lno_in_postimage = strtol(p + 1, NULL, 10);
}

static void fn_out_consume(void *priv, char *line, unsigned long len)
{
	struct emit_callback *ecbdata = priv;
	const char *meta = diff_get_color(ecbdata->color_diff, DIFF_METAINFO);
	const char *plain = diff_get_color(ecbdata->color_diff, DIFF_PLAIN);
	const char *reset = diff_get_color(ecbdata->color_diff, DIFF_RESET);
	struct diff_options *o = ecbdata->opt;
	char *line_prefix = "";
	struct strbuf *msgbuf;

	if (o && o->output_prefix) {
		msgbuf = o->output_prefix(o, o->output_prefix_data);
		line_prefix = msgbuf->buf;
	}

	if (ecbdata->header) {
		fprintf(ecbdata->opt->file, "%s", ecbdata->header->buf);
		strbuf_reset(ecbdata->header);
		ecbdata->header = NULL;
	}
	*(ecbdata->found_changesp) = 1;

	if (ecbdata->label_path[0]) {
		const char *name_a_tab, *name_b_tab;

		name_a_tab = strchr(ecbdata->label_path[0], ' ') ? "\t" : "";
		name_b_tab = strchr(ecbdata->label_path[1], ' ') ? "\t" : "";

		fprintf(ecbdata->opt->file, "%s%s--- %s%s%s\n",
			line_prefix, meta, ecbdata->label_path[0], reset, name_a_tab);
		fprintf(ecbdata->opt->file, "%s%s+++ %s%s%s\n",
			line_prefix, meta, ecbdata->label_path[1], reset, name_b_tab);
		ecbdata->label_path[0] = ecbdata->label_path[1] = NULL;
	}

	if (diff_suppress_blank_empty
	    && len == 2 && line[0] == ' ' && line[1] == '\n') {
		line[0] = '\n';
		len = 1;
	}

	if (line[0] == '@') {
		if (ecbdata->diff_words)
			diff_words_flush(ecbdata);
		len = sane_truncate_line(ecbdata, line, len);
		find_lno(line, ecbdata);
		emit_hunk_header(ecbdata, line, len);
		if (line[len-1] != '\n')
			putc('\n', ecbdata->opt->file);
		return;
	}

	if (len < 1) {
		emit_line(ecbdata->opt, reset, reset, line, len);
		if (ecbdata->diff_words
		    && ecbdata->diff_words->type == DIFF_WORDS_PORCELAIN)
			fputs("~\n", ecbdata->opt->file);
		return;
	}

	if (ecbdata->diff_words) {
		if (line[0] == '-') {
			diff_words_append(line, len,
					  &ecbdata->diff_words->minus);
			return;
		} else if (line[0] == '+') {
			diff_words_append(line, len,
					  &ecbdata->diff_words->plus);
			return;
		}
		diff_words_flush(ecbdata);
		if (ecbdata->diff_words->type == DIFF_WORDS_PORCELAIN) {
			emit_line(ecbdata->opt, plain, reset, line, len);
			fputs("~\n", ecbdata->opt->file);
		} else {
			/* don't print the prefix character */
			emit_line(ecbdata->opt, plain, reset, line+1, len-1);
		}
		return;
	}

	if (line[0] != '+') {
		const char *color =
			diff_get_color(ecbdata->color_diff,
				       line[0] == '-' ? DIFF_FILE_OLD : DIFF_PLAIN);
		ecbdata->lno_in_preimage++;
		if (line[0] == ' ')
			ecbdata->lno_in_postimage++;
		emit_line(ecbdata->opt, color, reset, line, len);
	} else {
		ecbdata->lno_in_postimage++;
		emit_add_line(reset, ecbdata, line + 1, len - 1);
	}
}

static char *pprint_rename(const char *a, const char *b)
{
	const char *old = a;
	const char *new = b;
	struct strbuf name = STRBUF_INIT;
	int pfx_length, sfx_length;
	int len_a = strlen(a);
	int len_b = strlen(b);
	int a_midlen, b_midlen;
	int qlen_a = quote_c_style(a, NULL, NULL, 0);
	int qlen_b = quote_c_style(b, NULL, NULL, 0);

	if (qlen_a || qlen_b) {
		quote_c_style(a, &name, NULL, 0);
		strbuf_addstr(&name, " => ");
		quote_c_style(b, &name, NULL, 0);
		return strbuf_detach(&name, NULL);
	}

	/* Find common prefix */
	pfx_length = 0;
	while (*old && *new && *old == *new) {
		if (*old == '/')
			pfx_length = old - a + 1;
		old++;
		new++;
	}

	/* Find common suffix */
	old = a + len_a;
	new = b + len_b;
	sfx_length = 0;
	while (a <= old && b <= new && *old == *new) {
		if (*old == '/')
			sfx_length = len_a - (old - a);
		old--;
		new--;
	}

	/*
	 * pfx{mid-a => mid-b}sfx
	 * {pfx-a => pfx-b}sfx
	 * pfx{sfx-a => sfx-b}
	 * name-a => name-b
	 */
	a_midlen = len_a - pfx_length - sfx_length;
	b_midlen = len_b - pfx_length - sfx_length;
	if (a_midlen < 0)
		a_midlen = 0;
	if (b_midlen < 0)
		b_midlen = 0;

	strbuf_grow(&name, pfx_length + a_midlen + b_midlen + sfx_length + 7);
	if (pfx_length + sfx_length) {
		strbuf_add(&name, a, pfx_length);
		strbuf_addch(&name, '{');
	}
	strbuf_add(&name, a + pfx_length, a_midlen);
	strbuf_addstr(&name, " => ");
	strbuf_add(&name, b + pfx_length, b_midlen);
	if (pfx_length + sfx_length) {
		strbuf_addch(&name, '}');
		strbuf_add(&name, a + len_a - sfx_length, sfx_length);
	}
	return strbuf_detach(&name, NULL);
}

struct diffstat_t {
	int nr;
	int alloc;
	struct diffstat_file {
		char *from_name;
		char *name;
		char *print_name;
		unsigned is_unmerged:1;
		unsigned is_binary:1;
		unsigned is_renamed:1;
		uintmax_t added, deleted;
	} **files;
};

static struct diffstat_file *diffstat_add(struct diffstat_t *diffstat,
					  const char *name_a,
					  const char *name_b)
{
	struct diffstat_file *x;
	x = xcalloc(sizeof (*x), 1);
	if (diffstat->nr == diffstat->alloc) {
		diffstat->alloc = alloc_nr(diffstat->alloc);
		diffstat->files = xrealloc(diffstat->files,
				diffstat->alloc * sizeof(x));
	}
	diffstat->files[diffstat->nr++] = x;
	if (name_b) {
		x->from_name = xstrdup(name_a);
		x->name = xstrdup(name_b);
		x->is_renamed = 1;
	}
	else {
		x->from_name = NULL;
		x->name = xstrdup(name_a);
	}
	return x;
}

static void diffstat_consume(void *priv, char *line, unsigned long len)
{
	struct diffstat_t *diffstat = priv;
	struct diffstat_file *x = diffstat->files[diffstat->nr - 1];

	if (line[0] == '+')
		x->added++;
	else if (line[0] == '-')
		x->deleted++;
}

const char mime_boundary_leader[] = "------------";

static int scale_linear(int it, int width, int max_change)
{
	/*
	 * make sure that at least one '-' is printed if there were deletions,
	 * and likewise for '+'.
	 */
	if (max_change < 2)
		return it;
	return ((it - 1) * (width - 1) + max_change - 1) / (max_change - 1);
}

static void show_name(FILE *file,
		      const char *prefix, const char *name, int len)
{
	fprintf(file, " %s%-*s |", prefix, len, name);
}

static void show_graph(FILE *file, char ch, int cnt, const char *set, const char *reset)
{
	if (cnt <= 0)
		return;
	fprintf(file, "%s", set);
	while (cnt--)
		putc(ch, file);
	fprintf(file, "%s", reset);
}

static void fill_print_name(struct diffstat_file *file)
{
	char *pname;

	if (file->print_name)
		return;

	if (!file->is_renamed) {
		struct strbuf buf = STRBUF_INIT;
		if (quote_c_style(file->name, &buf, NULL, 0)) {
			pname = strbuf_detach(&buf, NULL);
		} else {
			pname = file->name;
			strbuf_release(&buf);
		}
	} else {
		pname = pprint_rename(file->from_name, file->name);
	}
	file->print_name = pname;
}

static void show_stats(struct diffstat_t *data, struct diff_options *options)
{
	int i, len, add, del, adds = 0, dels = 0;
	uintmax_t max_change = 0, max_len = 0;
	int total_files = data->nr;
	int width, name_width;
	const char *reset, *set, *add_c, *del_c;
	const char *line_prefix = "";
	struct strbuf *msg = NULL;

	if (data->nr == 0)
		return;

	if (options->output_prefix) {
		msg = options->output_prefix(options, options->output_prefix_data);
		line_prefix = msg->buf;
	}

	width = options->stat_width ? options->stat_width : 80;
	name_width = options->stat_name_width ? options->stat_name_width : 50;

	/* Sanity: give at least 5 columns to the graph,
	 * but leave at least 10 columns for the name.
	 */
	if (width < 25)
		width = 25;
	if (name_width < 10)
		name_width = 10;
	else if (width < name_width + 15)
		name_width = width - 15;

	/* Find the longest filename and max number of changes */
	reset = diff_get_color_opt(options, DIFF_RESET);
	set   = diff_get_color_opt(options, DIFF_PLAIN);
	add_c = diff_get_color_opt(options, DIFF_FILE_NEW);
	del_c = diff_get_color_opt(options, DIFF_FILE_OLD);

	for (i = 0; i < data->nr; i++) {
		struct diffstat_file *file = data->files[i];
		uintmax_t change = file->added + file->deleted;
		fill_print_name(file);
		len = strlen(file->print_name);
		if (max_len < len)
			max_len = len;

		if (file->is_binary || file->is_unmerged)
			continue;
		if (max_change < change)
			max_change = change;
	}

	/* Compute the width of the graph part;
	 * 10 is for one blank at the beginning of the line plus
	 * " | count " between the name and the graph.
	 *
	 * From here on, name_width is the width of the name area,
	 * and width is the width of the graph area.
	 */
	name_width = (name_width < max_len) ? name_width : max_len;
	if (width < (name_width + 10) + max_change)
		width = width - (name_width + 10);
	else
		width = max_change;

	for (i = 0; i < data->nr; i++) {
		const char *prefix = "";
		char *name = data->files[i]->print_name;
		uintmax_t added = data->files[i]->added;
		uintmax_t deleted = data->files[i]->deleted;
		int name_len;

		/*
		 * "scale" the filename
		 */
		len = name_width;
		name_len = strlen(name);
		if (name_width < name_len) {
			char *slash;
			prefix = "...";
			len -= 3;
			name += name_len - len;
			slash = strchr(name, '/');
			if (slash)
				name = slash;
		}

		if (data->files[i]->is_binary) {
			fprintf(options->file, "%s", line_prefix);
			show_name(options->file, prefix, name, len);
			fprintf(options->file, "  Bin ");
			fprintf(options->file, "%s%"PRIuMAX"%s",
				del_c, deleted, reset);
			fprintf(options->file, " -> ");
			fprintf(options->file, "%s%"PRIuMAX"%s",
				add_c, added, reset);
			fprintf(options->file, " bytes");
			fprintf(options->file, "\n");
			continue;
		}
		else if (data->files[i]->is_unmerged) {
			fprintf(options->file, "%s", line_prefix);
			show_name(options->file, prefix, name, len);
			fprintf(options->file, "  Unmerged\n");
			continue;
		}
		else if (!data->files[i]->is_renamed &&
			 (added + deleted == 0)) {
			total_files--;
			continue;
		}

		/*
		 * scale the add/delete
		 */
		add = added;
		del = deleted;
		adds += add;
		dels += del;

		if (width <= max_change) {
			add = scale_linear(add, width, max_change);
			del = scale_linear(del, width, max_change);
		}
		fprintf(options->file, "%s", line_prefix);
		show_name(options->file, prefix, name, len);
		fprintf(options->file, "%5"PRIuMAX"%s", added + deleted,
				added + deleted ? " " : "");
		show_graph(options->file, '+', add, add_c, reset);
		show_graph(options->file, '-', del, del_c, reset);
		fprintf(options->file, "\n");
	}
	fprintf(options->file, "%s", line_prefix);
	fprintf(options->file,
	       " %d files changed, %d insertions(+), %d deletions(-)\n",
	       total_files, adds, dels);
}

static void show_shortstats(struct diffstat_t *data, struct diff_options *options)
{
	int i, adds = 0, dels = 0, total_files = data->nr;

	if (data->nr == 0)
		return;

	for (i = 0; i < data->nr; i++) {
		if (!data->files[i]->is_binary &&
		    !data->files[i]->is_unmerged) {
			int added = data->files[i]->added;
			int deleted= data->files[i]->deleted;
			if (!data->files[i]->is_renamed &&
			    (added + deleted == 0)) {
				total_files--;
			} else {
				adds += added;
				dels += deleted;
			}
		}
	}
	if (options->output_prefix) {
		struct strbuf *msg = NULL;
		msg = options->output_prefix(options,
				options->output_prefix_data);
		fprintf(options->file, "%s", msg->buf);
	}
	fprintf(options->file, " %d files changed, %d insertions(+), %d deletions(-)\n",
	       total_files, adds, dels);
}

static void show_numstat(struct diffstat_t *data, struct diff_options *options)
{
	int i;

	if (data->nr == 0)
		return;

	for (i = 0; i < data->nr; i++) {
		struct diffstat_file *file = data->files[i];

		if (options->output_prefix) {
			struct strbuf *msg = NULL;
			msg = options->output_prefix(options,
					options->output_prefix_data);
			fprintf(options->file, "%s", msg->buf);
		}

		if (file->is_binary)
			fprintf(options->file, "-\t-\t");
		else
			fprintf(options->file,
				"%"PRIuMAX"\t%"PRIuMAX"\t",
				file->added, file->deleted);
		if (options->line_termination) {
			fill_print_name(file);
			if (!file->is_renamed)
				write_name_quoted(file->name, options->file,
						  options->line_termination);
			else {
				fputs(file->print_name, options->file);
				putc(options->line_termination, options->file);
			}
		} else {
			if (file->is_renamed) {
				putc('\0', options->file);
				write_name_quoted(file->from_name, options->file, '\0');
			}
			write_name_quoted(file->name, options->file, '\0');
		}
	}
}

struct dirstat_file {
	const char *name;
	unsigned long changed;
};

struct dirstat_dir {
	struct dirstat_file *files;
	int alloc, nr, percent, cumulative;
};

static long gather_dirstat(struct diff_options *opt, struct dirstat_dir *dir,
		unsigned long changed, const char *base, int baselen)
{
	unsigned long this_dir = 0;
	unsigned int sources = 0;
	const char *line_prefix = "";
	struct strbuf *msg = NULL;

	if (opt->output_prefix) {
		msg = opt->output_prefix(opt, opt->output_prefix_data);
		line_prefix = msg->buf;
	}

	while (dir->nr) {
		struct dirstat_file *f = dir->files;
		int namelen = strlen(f->name);
		unsigned long this;
		char *slash;

		if (namelen < baselen)
			break;
		if (memcmp(f->name, base, baselen))
			break;
		slash = strchr(f->name + baselen, '/');
		if (slash) {
			int newbaselen = slash + 1 - f->name;
			this = gather_dirstat(opt, dir, changed, f->name, newbaselen);
			sources++;
		} else {
			this = f->changed;
			dir->files++;
			dir->nr--;
			sources += 2;
		}
		this_dir += this;
	}

	/*
	 * We don't report dirstat's for
	 *  - the top level
	 *  - or cases where everything came from a single directory
	 *    under this directory (sources == 1).
	 */
	if (baselen && sources != 1) {
		int permille = this_dir * 1000 / changed;
		if (permille) {
			int percent = permille / 10;
			if (percent >= dir->percent) {
				fprintf(opt->file, "%s%4d.%01d%% %.*s\n", line_prefix,
					percent, permille % 10, baselen, base);
				if (!dir->cumulative)
					return 0;
			}
		}
	}
	return this_dir;
}

static int dirstat_compare(const void *_a, const void *_b)
{
	const struct dirstat_file *a = _a;
	const struct dirstat_file *b = _b;
	return strcmp(a->name, b->name);
}

static void show_dirstat(struct diff_options *options)
{
	int i;
	unsigned long changed;
	struct dirstat_dir dir;
	struct diff_queue_struct *q = &diff_queued_diff;

	dir.files = NULL;
	dir.alloc = 0;
	dir.nr = 0;
	dir.percent = options->dirstat_percent;
	dir.cumulative = DIFF_OPT_TST(options, DIRSTAT_CUMULATIVE);

	changed = 0;
	for (i = 0; i < q->nr; i++) {
		struct diff_filepair *p = q->queue[i];
		const char *name;
		unsigned long copied, added, damage;

		name = p->one->path ? p->one->path : p->two->path;

		if (DIFF_FILE_VALID(p->one) && DIFF_FILE_VALID(p->two)) {
			diff_populate_filespec(p->one, 0);
			diff_populate_filespec(p->two, 0);
			diffcore_count_changes(p->one, p->two, NULL, NULL, 0,
					       &copied, &added);
			diff_free_filespec_data(p->one);
			diff_free_filespec_data(p->two);
		} else if (DIFF_FILE_VALID(p->one)) {
			diff_populate_filespec(p->one, 1);
			copied = added = 0;
			diff_free_filespec_data(p->one);
		} else if (DIFF_FILE_VALID(p->two)) {
			diff_populate_filespec(p->two, 1);
			copied = 0;
			added = p->two->size;
			diff_free_filespec_data(p->two);
		} else
			continue;

		/*
		 * Original minus copied is the removed material,
		 * added is the new material.  They are both damages
		 * made to the preimage. In --dirstat-by-file mode, count
		 * damaged files, not damaged lines. This is done by
		 * counting only a single damaged line per file.
		 */
		damage = (p->one->size - copied) + added;
		if (DIFF_OPT_TST(options, DIRSTAT_BY_FILE) && damage > 0)
			damage = 1;

		ALLOC_GROW(dir.files, dir.nr + 1, dir.alloc);
		dir.files[dir.nr].name = name;
		dir.files[dir.nr].changed = damage;
		changed += damage;
		dir.nr++;
	}

	/* This can happen even with many files, if everything was renames */
	if (!changed)
		return;

	/* Show all directories with more than x% of the changes */
	qsort(dir.files, dir.nr, sizeof(dir.files[0]), dirstat_compare);
	gather_dirstat(options, &dir, changed, "", 0);
}

static void free_diffstat_info(struct diffstat_t *diffstat)
{
	int i;
	for (i = 0; i < diffstat->nr; i++) {
		struct diffstat_file *f = diffstat->files[i];
		if (f->name != f->print_name)
			free(f->print_name);
		free(f->name);
		free(f->from_name);
		free(f);
	}
	free(diffstat->files);
}

struct checkdiff_t {
	const char *filename;
	int lineno;
	int conflict_marker_size;
	struct diff_options *o;
	unsigned ws_rule;
	unsigned status;
};

static int is_conflict_marker(const char *line, int marker_size, unsigned long len)
{
	char firstchar;
	int cnt;

	if (len < marker_size + 1)
		return 0;
	firstchar = line[0];
	switch (firstchar) {
	case '=': case '>': case '<': case '|':
		break;
	default:
		return 0;
	}
	for (cnt = 1; cnt < marker_size; cnt++)
		if (line[cnt] != firstchar)
			return 0;
	/* line[1] thru line[marker_size-1] are same as firstchar */
	if (len < marker_size + 1 || !isspace(line[marker_size]))
		return 0;
	return 1;
}

static void checkdiff_consume(void *priv, char *line, unsigned long len)
{
	struct checkdiff_t *data = priv;
	int color_diff = DIFF_OPT_TST(data->o, COLOR_DIFF);
	int marker_size = data->conflict_marker_size;
	const char *ws = diff_get_color(color_diff, DIFF_WHITESPACE);
	const char *reset = diff_get_color(color_diff, DIFF_RESET);
	const char *set = diff_get_color(color_diff, DIFF_FILE_NEW);
	char *err;
	char *line_prefix = "";
	struct strbuf *msgbuf;

	assert(data->o);
	if (data->o->output_prefix) {
		msgbuf = data->o->output_prefix(data->o,
			data->o->output_prefix_data);
		line_prefix = msgbuf->buf;
	}

	if (line[0] == '+') {
		unsigned bad;
		data->lineno++;
		if (is_conflict_marker(line + 1, marker_size, len - 1)) {
			data->status |= 1;
			fprintf(data->o->file,
				"%s%s:%d: leftover conflict marker\n",
				line_prefix, data->filename, data->lineno);
		}
		bad = ws_check(line + 1, len - 1, data->ws_rule);
		if (!bad)
			return;
		data->status |= bad;
		err = whitespace_error_string(bad);
		fprintf(data->o->file, "%s%s:%d: %s.\n",
			line_prefix, data->filename, data->lineno, err);
		free(err);
		emit_line(data->o, set, reset, line, 1);
		ws_check_emit(line + 1, len - 1, data->ws_rule,
			      data->o->file, set, reset, ws);
	} else if (line[0] == ' ') {
		data->lineno++;
	} else if (line[0] == '@') {
		char *plus = strchr(line, '+');
		if (plus)
			data->lineno = strtol(plus, NULL, 10) - 1;
		else
			die("invalid diff");
	}
}

static unsigned char *deflate_it(char *data,
				 unsigned long size,
				 unsigned long *result_size)
{
	int bound;
	unsigned char *deflated;
	z_stream stream;

	memset(&stream, 0, sizeof(stream));
	deflateInit(&stream, zlib_compression_level);
	bound = deflateBound(&stream, size);
	deflated = xmalloc(bound);
	stream.next_out = deflated;
	stream.avail_out = bound;

	stream.next_in = (unsigned char *)data;
	stream.avail_in = size;
	while (deflate(&stream, Z_FINISH) == Z_OK)
		; /* nothing */
	deflateEnd(&stream);
	*result_size = stream.total_out;
	return deflated;
}

static void emit_binary_diff_body(FILE *file, mmfile_t *one, mmfile_t *two, char *prefix)
{
	void *cp;
	void *delta;
	void *deflated;
	void *data;
	unsigned long orig_size;
	unsigned long delta_size;
	unsigned long deflate_size;
	unsigned long data_size;

	/* We could do deflated delta, or we could do just deflated two,
	 * whichever is smaller.
	 */
	delta = NULL;
	deflated = deflate_it(two->ptr, two->size, &deflate_size);
	if (one->size && two->size) {
		delta = diff_delta(one->ptr, one->size,
				   two->ptr, two->size,
				   &delta_size, deflate_size);
		if (delta) {
			void *to_free = delta;
			orig_size = delta_size;
			delta = deflate_it(delta, delta_size, &delta_size);
			free(to_free);
		}
	}

	if (delta && delta_size < deflate_size) {
		fprintf(file, "%sdelta %lu\n", prefix, orig_size);
		free(deflated);
		data = delta;
		data_size = delta_size;
	}
	else {
		fprintf(file, "%sliteral %lu\n", prefix, two->size);
		free(delta);
		data = deflated;
		data_size = deflate_size;
	}

	/* emit data encoded in base85 */
	cp = data;
	while (data_size) {
		int bytes = (52 < data_size) ? 52 : data_size;
		char line[70];
		data_size -= bytes;
		if (bytes <= 26)
			line[0] = bytes + 'A' - 1;
		else
			line[0] = bytes - 26 + 'a' - 1;
		encode_85(line + 1, cp, bytes);
		cp = (char *) cp + bytes;
		fprintf(file, "%s", prefix);
		fputs(line, file);
		fputc('\n', file);
	}
	fprintf(file, "%s\n", prefix);
	free(data);
}

static void emit_binary_diff(FILE *file, mmfile_t *one, mmfile_t *two, char *prefix)
{
	fprintf(file, "%sGIT binary patch\n", prefix);
	emit_binary_diff_body(file, one, two, prefix);
	emit_binary_diff_body(file, two, one, prefix);
}

static void diff_filespec_load_driver(struct diff_filespec *one)
{
	if (!one->driver)
		one->driver = userdiff_find_by_path(one->path);
	if (!one->driver)
		one->driver = userdiff_find_by_name("default");
}

int diff_filespec_is_binary(struct diff_filespec *one)
{
	if (one->is_binary == -1) {
		diff_filespec_load_driver(one);
		if (one->driver->binary != -1)
			one->is_binary = one->driver->binary;
		else {
			if (!one->data && DIFF_FILE_VALID(one))
				diff_populate_filespec(one, 0);
			if (one->data)
				one->is_binary = buffer_is_binary(one->data,
						one->size);
			if (one->is_binary == -1)
				one->is_binary = 0;
		}
	}
	return one->is_binary;
}

static const struct userdiff_funcname *diff_funcname_pattern(struct diff_filespec *one)
{
	diff_filespec_load_driver(one);
	return one->driver->funcname.pattern ? &one->driver->funcname : NULL;
}

static const char *userdiff_word_regex(struct diff_filespec *one)
{
	diff_filespec_load_driver(one);
	return one->driver->word_regex;
}

void diff_set_mnemonic_prefix(struct diff_options *options, const char *a, const char *b)
{
	if (!options->a_prefix)
		options->a_prefix = a;
	if (!options->b_prefix)
		options->b_prefix = b;
}

static struct userdiff_driver *get_textconv(struct diff_filespec *one)
{
	if (!DIFF_FILE_VALID(one))
		return NULL;
	if (!S_ISREG(one->mode))
		return NULL;
	diff_filespec_load_driver(one);
	if (!one->driver->textconv)
		return NULL;

	if (one->driver->textconv_want_cache && !one->driver->textconv_cache) {
		struct notes_cache *c = xmalloc(sizeof(*c));
		struct strbuf name = STRBUF_INIT;

		strbuf_addf(&name, "textconv/%s", one->driver->name);
		notes_cache_init(c, name.buf, one->driver->textconv);
		one->driver->textconv_cache = c;
	}

	return one->driver;
}

static void builtin_diff(const char *name_a,
			 const char *name_b,
			 struct diff_filespec *one,
			 struct diff_filespec *two,
			 const char *xfrm_msg,
			 int must_show_header,
			 struct diff_options *o,
			 int complete_rewrite)
{
	mmfile_t mf1, mf2;
	const char *lbl[2];
	char *a_one, *b_two;
	const char *set = diff_get_color_opt(o, DIFF_METAINFO);
	const char *reset = diff_get_color_opt(o, DIFF_RESET);
	const char *a_prefix, *b_prefix;
	struct userdiff_driver *textconv_one = NULL;
	struct userdiff_driver *textconv_two = NULL;
	struct strbuf header = STRBUF_INIT;
	struct strbuf *msgbuf;
	char *line_prefix = "";

	if (o->output_prefix) {
		msgbuf = o->output_prefix(o, o->output_prefix_data);
		line_prefix = msgbuf->buf;
	}

	if (DIFF_OPT_TST(o, SUBMODULE_LOG) &&
			(!one->mode || S_ISGITLINK(one->mode)) &&
			(!two->mode || S_ISGITLINK(two->mode))) {
		const char *del = diff_get_color_opt(o, DIFF_FILE_OLD);
		const char *add = diff_get_color_opt(o, DIFF_FILE_NEW);
		show_submodule_summary(o->file, one ? one->path : two->path,
				one->sha1, two->sha1, two->dirty_submodule,
				del, add, reset);
		return;
	}

	if (DIFF_OPT_TST(o, ALLOW_TEXTCONV)) {
		textconv_one = get_textconv(one);
		textconv_two = get_textconv(two);
	}

	diff_set_mnemonic_prefix(o, "a/", "b/");
	if (DIFF_OPT_TST(o, REVERSE_DIFF)) {
		a_prefix = o->b_prefix;
		b_prefix = o->a_prefix;
	} else {
		a_prefix = o->a_prefix;
		b_prefix = o->b_prefix;
	}

	/* Never use a non-valid filename anywhere if at all possible */
	name_a = DIFF_FILE_VALID(one) ? name_a : name_b;
	name_b = DIFF_FILE_VALID(two) ? name_b : name_a;

	a_one = quote_two(a_prefix, name_a + (*name_a == '/'));
	b_two = quote_two(b_prefix, name_b + (*name_b == '/'));
	lbl[0] = DIFF_FILE_VALID(one) ? a_one : "/dev/null";
	lbl[1] = DIFF_FILE_VALID(two) ? b_two : "/dev/null";
	strbuf_addf(&header, "%s%sdiff --git %s %s%s\n", line_prefix, set, a_one, b_two, reset);
	if (lbl[0][0] == '/') {
		/* /dev/null */
		strbuf_addf(&header, "%s%snew file mode %06o%s\n", line_prefix, set, two->mode, reset);
		if (xfrm_msg)
			strbuf_addstr(&header, xfrm_msg);
		must_show_header = 1;
	}
	else if (lbl[1][0] == '/') {
		strbuf_addf(&header, "%s%sdeleted file mode %06o%s\n", line_prefix, set, one->mode, reset);
		if (xfrm_msg)
			strbuf_addstr(&header, xfrm_msg);
		must_show_header = 1;
	}
	else {
		if (one->mode != two->mode) {
<<<<<<< HEAD
			strbuf_addf(&header, "%s%sold mode %06o%s\n", line_prefix, set, one->mode, reset);
			strbuf_addf(&header, "%s%snew mode %06o%s\n", line_prefix, set, two->mode, reset);
=======
			strbuf_addf(&header, "%sold mode %06o%s\n", set, one->mode, reset);
			strbuf_addf(&header, "%snew mode %06o%s\n", set, two->mode, reset);
>>>>>>> a4c24549
			must_show_header = 1;
		}
		if (xfrm_msg)
			strbuf_addstr(&header, xfrm_msg);

		/*
		 * we do not run diff between different kind
		 * of objects.
		 */
		if ((one->mode ^ two->mode) & S_IFMT)
			goto free_ab_and_return;
		if (complete_rewrite &&
		    (textconv_one || !diff_filespec_is_binary(one)) &&
		    (textconv_two || !diff_filespec_is_binary(two))) {
			fprintf(o->file, "%s", header.buf);
			strbuf_reset(&header);
			emit_rewrite_diff(name_a, name_b, one, two,
						textconv_one, textconv_two, o);
			o->found_changes = 1;
			goto free_ab_and_return;
		}
	}

	if (!DIFF_OPT_TST(o, TEXT) &&
	    ( (!textconv_one && diff_filespec_is_binary(one)) ||
	      (!textconv_two && diff_filespec_is_binary(two)) )) {
		if (fill_mmfile(&mf1, one) < 0 || fill_mmfile(&mf2, two) < 0)
			die("unable to read files to diff");
		/* Quite common confusing case */
		if (mf1.size == mf2.size &&
		    !memcmp(mf1.ptr, mf2.ptr, mf1.size)) {
			if (must_show_header)
				fprintf(o->file, "%s", header.buf);
			goto free_ab_and_return;
		}
		fprintf(o->file, "%s", header.buf);
		strbuf_reset(&header);
		if (DIFF_OPT_TST(o, BINARY))
			emit_binary_diff(o->file, &mf1, &mf2, line_prefix);
		else
			fprintf(o->file, "%sBinary files %s and %s differ\n",
				line_prefix, lbl[0], lbl[1]);
		o->found_changes = 1;
	}
	else {
		/* Crazy xdl interfaces.. */
		const char *diffopts = getenv("GIT_DIFF_OPTS");
		xpparam_t xpp;
		xdemitconf_t xecfg;
		struct emit_callback ecbdata;
		const struct userdiff_funcname *pe;

		if (!DIFF_XDL_TST(o, WHITESPACE_FLAGS) || must_show_header) {
			fprintf(o->file, "%s", header.buf);
			strbuf_reset(&header);
		}

		mf1.size = fill_textconv(textconv_one, one, &mf1.ptr);
		mf2.size = fill_textconv(textconv_two, two, &mf2.ptr);

		pe = diff_funcname_pattern(one);
		if (!pe)
			pe = diff_funcname_pattern(two);

		memset(&xpp, 0, sizeof(xpp));
		memset(&xecfg, 0, sizeof(xecfg));
		memset(&ecbdata, 0, sizeof(ecbdata));
		ecbdata.label_path = lbl;
		ecbdata.color_diff = DIFF_OPT_TST(o, COLOR_DIFF);
		ecbdata.found_changesp = &o->found_changes;
		ecbdata.ws_rule = whitespace_rule(name_b ? name_b : name_a);
		if (ecbdata.ws_rule & WS_BLANK_AT_EOF)
			check_blank_at_eof(&mf1, &mf2, &ecbdata);
		ecbdata.opt = o;
		ecbdata.header = header.len ? &header : NULL;
		xpp.flags = o->xdl_opts;
		xecfg.ctxlen = o->context;
		xecfg.interhunkctxlen = o->interhunkcontext;
		xecfg.flags = XDL_EMIT_FUNCNAMES;
		if (pe)
			xdiff_set_find_func(&xecfg, pe->pattern, pe->cflags);
		if (!diffopts)
			;
		else if (!prefixcmp(diffopts, "--unified="))
			xecfg.ctxlen = strtoul(diffopts + 10, NULL, 10);
		else if (!prefixcmp(diffopts, "-u"))
			xecfg.ctxlen = strtoul(diffopts + 2, NULL, 10);
		if (o->word_diff) {
			int i;

			ecbdata.diff_words =
				xcalloc(1, sizeof(struct diff_words_data));
			ecbdata.diff_words->type = o->word_diff;
			ecbdata.diff_words->opt = o;
			if (!o->word_regex)
				o->word_regex = userdiff_word_regex(one);
			if (!o->word_regex)
				o->word_regex = userdiff_word_regex(two);
			if (!o->word_regex)
				o->word_regex = diff_word_regex_cfg;
			if (o->word_regex) {
				ecbdata.diff_words->word_regex = (regex_t *)
					xmalloc(sizeof(regex_t));
				if (regcomp(ecbdata.diff_words->word_regex,
						o->word_regex,
						REG_EXTENDED | REG_NEWLINE))
					die ("Invalid regular expression: %s",
							o->word_regex);
			}
			for (i = 0; i < ARRAY_SIZE(diff_words_styles); i++) {
				if (o->word_diff == diff_words_styles[i].type) {
					ecbdata.diff_words->style =
						&diff_words_styles[i];
					break;
				}
			}
			if (DIFF_OPT_TST(o, COLOR_DIFF)) {
				struct diff_words_style *st = ecbdata.diff_words->style;
				st->old.color = diff_get_color_opt(o, DIFF_FILE_OLD);
				st->new.color = diff_get_color_opt(o, DIFF_FILE_NEW);
				st->ctx.color = diff_get_color_opt(o, DIFF_PLAIN);
			}
		}
		xdi_diff_outf(&mf1, &mf2, fn_out_consume, &ecbdata,
			      &xpp, &xecfg);
		if (o->word_diff)
			free_diff_words_data(&ecbdata);
		if (textconv_one)
			free(mf1.ptr);
		if (textconv_two)
			free(mf2.ptr);
		xdiff_clear_find_func(&xecfg);
	}

 free_ab_and_return:
	strbuf_release(&header);
	diff_free_filespec_data(one);
	diff_free_filespec_data(two);
	free(a_one);
	free(b_two);
	return;
}

static void builtin_diffstat(const char *name_a, const char *name_b,
			     struct diff_filespec *one,
			     struct diff_filespec *two,
			     struct diffstat_t *diffstat,
			     struct diff_options *o,
			     int complete_rewrite)
{
	mmfile_t mf1, mf2;
	struct diffstat_file *data;

	data = diffstat_add(diffstat, name_a, name_b);

	if (!one || !two) {
		data->is_unmerged = 1;
		return;
	}
	if (complete_rewrite) {
		diff_populate_filespec(one, 0);
		diff_populate_filespec(two, 0);
		data->deleted = count_lines(one->data, one->size);
		data->added = count_lines(two->data, two->size);
		goto free_and_return;
	}
	if (fill_mmfile(&mf1, one) < 0 || fill_mmfile(&mf2, two) < 0)
		die("unable to read files to diff");

	if (diff_filespec_is_binary(one) || diff_filespec_is_binary(two)) {
		data->is_binary = 1;
		data->added = mf2.size;
		data->deleted = mf1.size;
	} else {
		/* Crazy xdl interfaces.. */
		xpparam_t xpp;
		xdemitconf_t xecfg;

		memset(&xpp, 0, sizeof(xpp));
		memset(&xecfg, 0, sizeof(xecfg));
		xpp.flags = o->xdl_opts;
		xdi_diff_outf(&mf1, &mf2, diffstat_consume, diffstat,
			      &xpp, &xecfg);
	}

 free_and_return:
	diff_free_filespec_data(one);
	diff_free_filespec_data(two);
}

static void builtin_checkdiff(const char *name_a, const char *name_b,
			      const char *attr_path,
			      struct diff_filespec *one,
			      struct diff_filespec *two,
			      struct diff_options *o)
{
	mmfile_t mf1, mf2;
	struct checkdiff_t data;

	if (!two)
		return;

	memset(&data, 0, sizeof(data));
	data.filename = name_b ? name_b : name_a;
	data.lineno = 0;
	data.o = o;
	data.ws_rule = whitespace_rule(attr_path);
	data.conflict_marker_size = ll_merge_marker_size(attr_path);

	if (fill_mmfile(&mf1, one) < 0 || fill_mmfile(&mf2, two) < 0)
		die("unable to read files to diff");

	/*
	 * All the other codepaths check both sides, but not checking
	 * the "old" side here is deliberate.  We are checking the newly
	 * introduced changes, and as long as the "new" side is text, we
	 * can and should check what it introduces.
	 */
	if (diff_filespec_is_binary(two))
		goto free_and_return;
	else {
		/* Crazy xdl interfaces.. */
		xpparam_t xpp;
		xdemitconf_t xecfg;

		memset(&xpp, 0, sizeof(xpp));
		memset(&xecfg, 0, sizeof(xecfg));
		xecfg.ctxlen = 1; /* at least one context line */
		xpp.flags = 0;
		xdi_diff_outf(&mf1, &mf2, checkdiff_consume, &data,
			      &xpp, &xecfg);

		if (data.ws_rule & WS_BLANK_AT_EOF) {
			struct emit_callback ecbdata;
			int blank_at_eof;

			ecbdata.ws_rule = data.ws_rule;
			check_blank_at_eof(&mf1, &mf2, &ecbdata);
			blank_at_eof = ecbdata.blank_at_eof_in_preimage;

			if (blank_at_eof) {
				static char *err;
				if (!err)
					err = whitespace_error_string(WS_BLANK_AT_EOF);
				fprintf(o->file, "%s:%d: %s.\n",
					data.filename, blank_at_eof, err);
				data.status = 1; /* report errors */
			}
		}
	}
 free_and_return:
	diff_free_filespec_data(one);
	diff_free_filespec_data(two);
	if (data.status)
		DIFF_OPT_SET(o, CHECK_FAILED);
}

struct diff_filespec *alloc_filespec(const char *path)
{
	int namelen = strlen(path);
	struct diff_filespec *spec = xmalloc(sizeof(*spec) + namelen + 1);

	memset(spec, 0, sizeof(*spec));
	spec->path = (char *)(spec + 1);
	memcpy(spec->path, path, namelen+1);
	spec->count = 1;
	spec->is_binary = -1;
	return spec;
}

void free_filespec(struct diff_filespec *spec)
{
	if (!--spec->count) {
		diff_free_filespec_data(spec);
		free(spec);
	}
}

void fill_filespec(struct diff_filespec *spec, const unsigned char *sha1,
		   unsigned short mode)
{
	if (mode) {
		spec->mode = canon_mode(mode);
		hashcpy(spec->sha1, sha1);
		spec->sha1_valid = !is_null_sha1(sha1);
	}
}

/*
 * Given a name and sha1 pair, if the index tells us the file in
 * the work tree has that object contents, return true, so that
 * prepare_temp_file() does not have to inflate and extract.
 */
static int reuse_worktree_file(const char *name, const unsigned char *sha1, int want_file)
{
	struct cache_entry *ce;
	struct stat st;
	int pos, len;

	/*
	 * We do not read the cache ourselves here, because the
	 * benchmark with my previous version that always reads cache
	 * shows that it makes things worse for diff-tree comparing
	 * two linux-2.6 kernel trees in an already checked out work
	 * tree.  This is because most diff-tree comparisons deal with
	 * only a small number of files, while reading the cache is
	 * expensive for a large project, and its cost outweighs the
	 * savings we get by not inflating the object to a temporary
	 * file.  Practically, this code only helps when we are used
	 * by diff-cache --cached, which does read the cache before
	 * calling us.
	 */
	if (!active_cache)
		return 0;

	/* We want to avoid the working directory if our caller
	 * doesn't need the data in a normal file, this system
	 * is rather slow with its stat/open/mmap/close syscalls,
	 * and the object is contained in a pack file.  The pack
	 * is probably already open and will be faster to obtain
	 * the data through than the working directory.  Loose
	 * objects however would tend to be slower as they need
	 * to be individually opened and inflated.
	 */
	if (!FAST_WORKING_DIRECTORY && !want_file && has_sha1_pack(sha1))
		return 0;

	len = strlen(name);
	pos = cache_name_pos(name, len);
	if (pos < 0)
		return 0;
	ce = active_cache[pos];

	/*
	 * This is not the sha1 we are looking for, or
	 * unreusable because it is not a regular file.
	 */
	if (hashcmp(sha1, ce->sha1) || !S_ISREG(ce->ce_mode))
		return 0;

	/*
	 * If ce is marked as "assume unchanged", there is no
	 * guarantee that work tree matches what we are looking for.
	 */
	if ((ce->ce_flags & CE_VALID) || ce_skip_worktree(ce))
		return 0;

	/*
	 * If ce matches the file in the work tree, we can reuse it.
	 */
	if (ce_uptodate(ce) ||
	    (!lstat(name, &st) && !ce_match_stat(ce, &st, 0)))
		return 1;

	return 0;
}

static int populate_from_stdin(struct diff_filespec *s)
{
	struct strbuf buf = STRBUF_INIT;
	size_t size = 0;

	if (strbuf_read(&buf, 0, 0) < 0)
		return error("error while reading from stdin %s",
				     strerror(errno));

	s->should_munmap = 0;
	s->data = strbuf_detach(&buf, &size);
	s->size = size;
	s->should_free = 1;
	return 0;
}

static int diff_populate_gitlink(struct diff_filespec *s, int size_only)
{
	int len;
	char *data = xmalloc(100), *dirty = "";

	/* Are we looking at the work tree? */
	if (s->dirty_submodule)
		dirty = "-dirty";

	len = snprintf(data, 100,
		       "Subproject commit %s%s\n", sha1_to_hex(s->sha1), dirty);
	s->data = data;
	s->size = len;
	s->should_free = 1;
	if (size_only) {
		s->data = NULL;
		free(data);
	}
	return 0;
}

/*
 * While doing rename detection and pickaxe operation, we may need to
 * grab the data for the blob (or file) for our own in-core comparison.
 * diff_filespec has data and size fields for this purpose.
 */
int diff_populate_filespec(struct diff_filespec *s, int size_only)
{
	int err = 0;
	if (!DIFF_FILE_VALID(s))
		die("internal error: asking to populate invalid file.");
	if (S_ISDIR(s->mode))
		return -1;

	if (s->data)
		return 0;

	if (size_only && 0 < s->size)
		return 0;

	if (S_ISGITLINK(s->mode))
		return diff_populate_gitlink(s, size_only);

	if (!s->sha1_valid ||
	    reuse_worktree_file(s->path, s->sha1, 0)) {
		struct strbuf buf = STRBUF_INIT;
		struct stat st;
		int fd;

		if (!strcmp(s->path, "-"))
			return populate_from_stdin(s);

		if (lstat(s->path, &st) < 0) {
			if (errno == ENOENT) {
			err_empty:
				err = -1;
			empty:
				s->data = (char *)"";
				s->size = 0;
				return err;
			}
		}
		s->size = xsize_t(st.st_size);
		if (!s->size)
			goto empty;
		if (S_ISLNK(st.st_mode)) {
			struct strbuf sb = STRBUF_INIT;

			if (strbuf_readlink(&sb, s->path, s->size))
				goto err_empty;
			s->size = sb.len;
			s->data = strbuf_detach(&sb, NULL);
			s->should_free = 1;
			return 0;
		}
		if (size_only)
			return 0;
		fd = open(s->path, O_RDONLY);
		if (fd < 0)
			goto err_empty;
		s->data = xmmap(NULL, s->size, PROT_READ, MAP_PRIVATE, fd, 0);
		close(fd);
		s->should_munmap = 1;

		/*
		 * Convert from working tree format to canonical git format
		 */
		if (convert_to_git(s->path, s->data, s->size, &buf, safe_crlf)) {
			size_t size = 0;
			munmap(s->data, s->size);
			s->should_munmap = 0;
			s->data = strbuf_detach(&buf, &size);
			s->size = size;
			s->should_free = 1;
		}
	}
	else {
		enum object_type type;
		if (size_only)
			type = sha1_object_info(s->sha1, &s->size);
		else {
			s->data = read_sha1_file(s->sha1, &type, &s->size);
			s->should_free = 1;
		}
	}
	return 0;
}

void diff_free_filespec_blob(struct diff_filespec *s)
{
	if (s->should_free)
		free(s->data);
	else if (s->should_munmap)
		munmap(s->data, s->size);

	if (s->should_free || s->should_munmap) {
		s->should_free = s->should_munmap = 0;
		s->data = NULL;
	}
}

void diff_free_filespec_data(struct diff_filespec *s)
{
	diff_free_filespec_blob(s);
	free(s->cnt_data);
	s->cnt_data = NULL;
}

static void prep_temp_blob(const char *path, struct diff_tempfile *temp,
			   void *blob,
			   unsigned long size,
			   const unsigned char *sha1,
			   int mode)
{
	int fd;
	struct strbuf buf = STRBUF_INIT;
	struct strbuf template = STRBUF_INIT;
	char *path_dup = xstrdup(path);
	const char *base = basename(path_dup);

	/* Generate "XXXXXX_basename.ext" */
	strbuf_addstr(&template, "XXXXXX_");
	strbuf_addstr(&template, base);

	fd = git_mkstemps(temp->tmp_path, PATH_MAX, template.buf,
			strlen(base) + 1);
	if (fd < 0)
		die_errno("unable to create temp-file");
	if (convert_to_working_tree(path,
			(const char *)blob, (size_t)size, &buf)) {
		blob = buf.buf;
		size = buf.len;
	}
	if (write_in_full(fd, blob, size) != size)
		die_errno("unable to write temp-file");
	close(fd);
	temp->name = temp->tmp_path;
	strcpy(temp->hex, sha1_to_hex(sha1));
	temp->hex[40] = 0;
	sprintf(temp->mode, "%06o", mode);
	strbuf_release(&buf);
	strbuf_release(&template);
	free(path_dup);
}

static struct diff_tempfile *prepare_temp_file(const char *name,
		struct diff_filespec *one)
{
	struct diff_tempfile *temp = claim_diff_tempfile();

	if (!DIFF_FILE_VALID(one)) {
	not_a_valid_file:
		/* A '-' entry produces this for file-2, and
		 * a '+' entry produces this for file-1.
		 */
		temp->name = "/dev/null";
		strcpy(temp->hex, ".");
		strcpy(temp->mode, ".");
		return temp;
	}

	if (!remove_tempfile_installed) {
		atexit(remove_tempfile);
		sigchain_push_common(remove_tempfile_on_signal);
		remove_tempfile_installed = 1;
	}

	if (!one->sha1_valid ||
	    reuse_worktree_file(name, one->sha1, 1)) {
		struct stat st;
		if (lstat(name, &st) < 0) {
			if (errno == ENOENT)
				goto not_a_valid_file;
			die_errno("stat(%s)", name);
		}
		if (S_ISLNK(st.st_mode)) {
			struct strbuf sb = STRBUF_INIT;
			if (strbuf_readlink(&sb, name, st.st_size) < 0)
				die_errno("readlink(%s)", name);
			prep_temp_blob(name, temp, sb.buf, sb.len,
				       (one->sha1_valid ?
					one->sha1 : null_sha1),
				       (one->sha1_valid ?
					one->mode : S_IFLNK));
			strbuf_release(&sb);
		}
		else {
			/* we can borrow from the file in the work tree */
			temp->name = name;
			if (!one->sha1_valid)
				strcpy(temp->hex, sha1_to_hex(null_sha1));
			else
				strcpy(temp->hex, sha1_to_hex(one->sha1));
			/* Even though we may sometimes borrow the
			 * contents from the work tree, we always want
			 * one->mode.  mode is trustworthy even when
			 * !(one->sha1_valid), as long as
			 * DIFF_FILE_VALID(one).
			 */
			sprintf(temp->mode, "%06o", one->mode);
		}
		return temp;
	}
	else {
		if (diff_populate_filespec(one, 0))
			die("cannot read data blob for %s", one->path);
		prep_temp_blob(name, temp, one->data, one->size,
			       one->sha1, one->mode);
	}
	return temp;
}

/* An external diff command takes:
 *
 * diff-cmd name infile1 infile1-sha1 infile1-mode \
 *               infile2 infile2-sha1 infile2-mode [ rename-to ]
 *
 */
static void run_external_diff(const char *pgm,
			      const char *name,
			      const char *other,
			      struct diff_filespec *one,
			      struct diff_filespec *two,
			      const char *xfrm_msg,
			      int complete_rewrite)
{
	const char *spawn_arg[10];
	int retval;
	const char **arg = &spawn_arg[0];

	if (one && two) {
		struct diff_tempfile *temp_one, *temp_two;
		const char *othername = (other ? other : name);
		temp_one = prepare_temp_file(name, one);
		temp_two = prepare_temp_file(othername, two);
		*arg++ = pgm;
		*arg++ = name;
		*arg++ = temp_one->name;
		*arg++ = temp_one->hex;
		*arg++ = temp_one->mode;
		*arg++ = temp_two->name;
		*arg++ = temp_two->hex;
		*arg++ = temp_two->mode;
		if (other) {
			*arg++ = other;
			*arg++ = xfrm_msg;
		}
	} else {
		*arg++ = pgm;
		*arg++ = name;
	}
	*arg = NULL;
	fflush(NULL);
	retval = run_command_v_opt(spawn_arg, RUN_USING_SHELL);
	remove_tempfile();
	if (retval) {
		fprintf(stderr, "external diff died, stopping at %s.\n", name);
		exit(1);
	}
}

static int similarity_index(struct diff_filepair *p)
{
	return p->score * 100 / MAX_SCORE;
}

static void fill_metainfo(struct strbuf *msg,
			  const char *name,
			  const char *other,
			  struct diff_filespec *one,
			  struct diff_filespec *two,
			  struct diff_options *o,
			  struct diff_filepair *p,
			  int *must_show_header,
			  int use_color)
{
	const char *set = diff_get_color(use_color, DIFF_METAINFO);
	const char *reset = diff_get_color(use_color, DIFF_RESET);
	struct strbuf *msgbuf;
	char *line_prefix = "";

	*must_show_header = 1;
<<<<<<< HEAD
	if (o->output_prefix) {
		msgbuf = o->output_prefix(o, o->output_prefix_data);
		line_prefix = msgbuf->buf;
	}
=======
>>>>>>> a4c24549
	strbuf_init(msg, PATH_MAX * 2 + 300);
	switch (p->status) {
	case DIFF_STATUS_COPIED:
		strbuf_addf(msg, "%s%ssimilarity index %d%%",
			    line_prefix, set, similarity_index(p));
		strbuf_addf(msg, "%s\n%s%scopy from ",
			    reset,  line_prefix, set);
		quote_c_style(name, msg, NULL, 0);
		strbuf_addf(msg, "%s\n%s%scopy to ", reset, line_prefix, set);
		quote_c_style(other, msg, NULL, 0);
		strbuf_addf(msg, "%s\n", reset);
		break;
	case DIFF_STATUS_RENAMED:
		strbuf_addf(msg, "%s%ssimilarity index %d%%",
			    line_prefix, set, similarity_index(p));
		strbuf_addf(msg, "%s\n%s%srename from ",
			    reset, line_prefix, set);
		quote_c_style(name, msg, NULL, 0);
		strbuf_addf(msg, "%s\n%s%srename to ",
			    reset, line_prefix, set);
		quote_c_style(other, msg, NULL, 0);
		strbuf_addf(msg, "%s\n", reset);
		break;
	case DIFF_STATUS_MODIFIED:
		if (p->score) {
			strbuf_addf(msg, "%s%sdissimilarity index %d%%%s\n",
				    line_prefix,
				    set, similarity_index(p), reset);
			break;
		}
		/* fallthru */
	default:
<<<<<<< HEAD
		/* nothing */
=======
>>>>>>> a4c24549
		*must_show_header = 0;
	}
	if (one && two && hashcmp(one->sha1, two->sha1)) {
		int abbrev = DIFF_OPT_TST(o, FULL_INDEX) ? 40 : DEFAULT_ABBREV;

		if (DIFF_OPT_TST(o, BINARY)) {
			mmfile_t mf;
			if ((!fill_mmfile(&mf, one) && diff_filespec_is_binary(one)) ||
			    (!fill_mmfile(&mf, two) && diff_filespec_is_binary(two)))
				abbrev = 40;
		}
		strbuf_addf(msg, "%s%sindex %s..", set,
			    line_prefix,
			    find_unique_abbrev(one->sha1, abbrev));
		strbuf_addstr(msg, find_unique_abbrev(two->sha1, abbrev));
		if (one->mode == two->mode)
			strbuf_addf(msg, " %06o", one->mode);
		strbuf_addf(msg, "%s\n", reset);
	}
}

static void run_diff_cmd(const char *pgm,
			 const char *name,
			 const char *other,
			 const char *attr_path,
			 struct diff_filespec *one,
			 struct diff_filespec *two,
			 struct strbuf *msg,
			 struct diff_options *o,
			 struct diff_filepair *p)
{
	const char *xfrm_msg = NULL;
	int complete_rewrite = (p->status == DIFF_STATUS_MODIFIED) && p->score;
	int must_show_header = 0;

	if (!DIFF_OPT_TST(o, ALLOW_EXTERNAL))
		pgm = NULL;
	else {
		struct userdiff_driver *drv = userdiff_find_by_path(attr_path);
		if (drv && drv->external)
			pgm = drv->external;
	}

	if (msg) {
		/*
		 * don't use colors when the header is intended for an
		 * external diff driver
		 */
		fill_metainfo(msg, name, other, one, two, o, p,
			      &must_show_header,
			      DIFF_OPT_TST(o, COLOR_DIFF) && !pgm);
		xfrm_msg = msg->len ? msg->buf : NULL;
	}

	if (pgm) {
		run_external_diff(pgm, name, other, one, two, xfrm_msg,
				  complete_rewrite);
		return;
	}
	if (one && two)
		builtin_diff(name, other ? other : name,
			     one, two, xfrm_msg, must_show_header,
			     o, complete_rewrite);
	else
		fprintf(o->file, "* Unmerged path %s\n", name);
}

static void diff_fill_sha1_info(struct diff_filespec *one)
{
	if (DIFF_FILE_VALID(one)) {
		if (!one->sha1_valid) {
			struct stat st;
			if (!strcmp(one->path, "-")) {
				hashcpy(one->sha1, null_sha1);
				return;
			}
			if (lstat(one->path, &st) < 0)
				die_errno("stat '%s'", one->path);
			if (index_path(one->sha1, one->path, &st, 0))
				die("cannot hash %s", one->path);
		}
	}
	else
		hashclr(one->sha1);
}

static void strip_prefix(int prefix_length, const char **namep, const char **otherp)
{
	/* Strip the prefix but do not molest /dev/null and absolute paths */
	if (*namep && **namep != '/')
		*namep += prefix_length;
	if (*otherp && **otherp != '/')
		*otherp += prefix_length;
}

static void run_diff(struct diff_filepair *p, struct diff_options *o)
{
	const char *pgm = external_diff();
	struct strbuf msg;
	struct diff_filespec *one = p->one;
	struct diff_filespec *two = p->two;
	const char *name;
	const char *other;
	const char *attr_path;

	name  = p->one->path;
	other = (strcmp(name, p->two->path) ? p->two->path : NULL);
	attr_path = name;
	if (o->prefix_length)
		strip_prefix(o->prefix_length, &name, &other);

	if (DIFF_PAIR_UNMERGED(p)) {
		run_diff_cmd(pgm, name, NULL, attr_path,
			     NULL, NULL, NULL, o, p);
		return;
	}

	diff_fill_sha1_info(one);
	diff_fill_sha1_info(two);

	if (!pgm &&
	    DIFF_FILE_VALID(one) && DIFF_FILE_VALID(two) &&
	    (S_IFMT & one->mode) != (S_IFMT & two->mode)) {
		/*
		 * a filepair that changes between file and symlink
		 * needs to be split into deletion and creation.
		 */
		struct diff_filespec *null = alloc_filespec(two->path);
		run_diff_cmd(NULL, name, other, attr_path,
			     one, null, &msg, o, p);
		free(null);
		strbuf_release(&msg);

		null = alloc_filespec(one->path);
		run_diff_cmd(NULL, name, other, attr_path,
			     null, two, &msg, o, p);
		free(null);
	}
	else
		run_diff_cmd(pgm, name, other, attr_path,
			     one, two, &msg, o, p);

	strbuf_release(&msg);
}

static void run_diffstat(struct diff_filepair *p, struct diff_options *o,
			 struct diffstat_t *diffstat)
{
	const char *name;
	const char *other;
	int complete_rewrite = 0;

	if (DIFF_PAIR_UNMERGED(p)) {
		/* unmerged */
		builtin_diffstat(p->one->path, NULL, NULL, NULL, diffstat, o, 0);
		return;
	}

	name = p->one->path;
	other = (strcmp(name, p->two->path) ? p->two->path : NULL);

	if (o->prefix_length)
		strip_prefix(o->prefix_length, &name, &other);

	diff_fill_sha1_info(p->one);
	diff_fill_sha1_info(p->two);

	if (p->status == DIFF_STATUS_MODIFIED && p->score)
		complete_rewrite = 1;
	builtin_diffstat(name, other, p->one, p->two, diffstat, o, complete_rewrite);
}

static void run_checkdiff(struct diff_filepair *p, struct diff_options *o)
{
	const char *name;
	const char *other;
	const char *attr_path;

	if (DIFF_PAIR_UNMERGED(p)) {
		/* unmerged */
		return;
	}

	name = p->one->path;
	other = (strcmp(name, p->two->path) ? p->two->path : NULL);
	attr_path = other ? other : name;

	if (o->prefix_length)
		strip_prefix(o->prefix_length, &name, &other);

	diff_fill_sha1_info(p->one);
	diff_fill_sha1_info(p->two);

	builtin_checkdiff(name, other, attr_path, p->one, p->two, o);
}

void diff_setup(struct diff_options *options)
{
	memset(options, 0, sizeof(*options));
	memset(&diff_queued_diff, 0, sizeof(diff_queued_diff));

	options->file = stdout;

	options->line_termination = '\n';
	options->break_opt = -1;
	options->rename_limit = -1;
	options->dirstat_percent = 3;
	options->context = 3;

	options->change = diff_change;
	options->add_remove = diff_addremove;
	if (diff_use_color_default > 0)
		DIFF_OPT_SET(options, COLOR_DIFF);
	options->detect_rename = diff_detect_rename_default;

	if (diff_no_prefix) {
		options->a_prefix = options->b_prefix = "";
	} else if (!diff_mnemonic_prefix) {
		options->a_prefix = "a/";
		options->b_prefix = "b/";
	}
}

int diff_setup_done(struct diff_options *options)
{
	int count = 0;

	if (options->output_format & DIFF_FORMAT_NAME)
		count++;
	if (options->output_format & DIFF_FORMAT_NAME_STATUS)
		count++;
	if (options->output_format & DIFF_FORMAT_CHECKDIFF)
		count++;
	if (options->output_format & DIFF_FORMAT_NO_OUTPUT)
		count++;
	if (count > 1)
		die("--name-only, --name-status, --check and -s are mutually exclusive");

	/*
	 * Most of the time we can say "there are changes"
	 * only by checking if there are changed paths, but
	 * --ignore-whitespace* options force us to look
	 * inside contents.
	 */

	if (DIFF_XDL_TST(options, IGNORE_WHITESPACE) ||
	    DIFF_XDL_TST(options, IGNORE_WHITESPACE_CHANGE) ||
	    DIFF_XDL_TST(options, IGNORE_WHITESPACE_AT_EOL))
		DIFF_OPT_SET(options, DIFF_FROM_CONTENTS);
	else
		DIFF_OPT_CLR(options, DIFF_FROM_CONTENTS);

	if (DIFF_OPT_TST(options, FIND_COPIES_HARDER))
		options->detect_rename = DIFF_DETECT_COPY;

	if (!DIFF_OPT_TST(options, RELATIVE_NAME))
		options->prefix = NULL;
	if (options->prefix)
		options->prefix_length = strlen(options->prefix);
	else
		options->prefix_length = 0;

	if (options->output_format & (DIFF_FORMAT_NAME |
				      DIFF_FORMAT_NAME_STATUS |
				      DIFF_FORMAT_CHECKDIFF |
				      DIFF_FORMAT_NO_OUTPUT))
		options->output_format &= ~(DIFF_FORMAT_RAW |
					    DIFF_FORMAT_NUMSTAT |
					    DIFF_FORMAT_DIFFSTAT |
					    DIFF_FORMAT_SHORTSTAT |
					    DIFF_FORMAT_DIRSTAT |
					    DIFF_FORMAT_SUMMARY |
					    DIFF_FORMAT_PATCH);

	/*
	 * These cases always need recursive; we do not drop caller-supplied
	 * recursive bits for other formats here.
	 */
	if (options->output_format & (DIFF_FORMAT_PATCH |
				      DIFF_FORMAT_NUMSTAT |
				      DIFF_FORMAT_DIFFSTAT |
				      DIFF_FORMAT_SHORTSTAT |
				      DIFF_FORMAT_DIRSTAT |
				      DIFF_FORMAT_SUMMARY |
				      DIFF_FORMAT_CHECKDIFF))
		DIFF_OPT_SET(options, RECURSIVE);
	/*
	 * Also pickaxe would not work very well if you do not say recursive
	 */
	if (options->pickaxe)
		DIFF_OPT_SET(options, RECURSIVE);
	/*
	 * When patches are generated, submodules diffed against the work tree
	 * must be checked for dirtiness too so it can be shown in the output
	 */
	if (options->output_format & DIFF_FORMAT_PATCH)
		DIFF_OPT_SET(options, DIRTY_SUBMODULES);

	if (options->detect_rename && options->rename_limit < 0)
		options->rename_limit = diff_rename_limit_default;
	if (options->setup & DIFF_SETUP_USE_CACHE) {
		if (!active_cache)
			/* read-cache does not die even when it fails
			 * so it is safe for us to do this here.  Also
			 * it does not smudge active_cache or active_nr
			 * when it fails, so we do not have to worry about
			 * cleaning it up ourselves either.
			 */
			read_cache();
	}
	if (options->abbrev <= 0 || 40 < options->abbrev)
		options->abbrev = 40; /* full */

	/*
	 * It does not make sense to show the first hit we happened
	 * to have found.  It does not make sense not to return with
	 * exit code in such a case either.
	 */
	if (DIFF_OPT_TST(options, QUICK)) {
		options->output_format = DIFF_FORMAT_NO_OUTPUT;
		DIFF_OPT_SET(options, EXIT_WITH_STATUS);
	}

	return 0;
}

static int opt_arg(const char *arg, int arg_short, const char *arg_long, int *val)
{
	char c, *eq;
	int len;

	if (*arg != '-')
		return 0;
	c = *++arg;
	if (!c)
		return 0;
	if (c == arg_short) {
		c = *++arg;
		if (!c)
			return 1;
		if (val && isdigit(c)) {
			char *end;
			int n = strtoul(arg, &end, 10);
			if (*end)
				return 0;
			*val = n;
			return 1;
		}
		return 0;
	}
	if (c != '-')
		return 0;
	arg++;
	eq = strchr(arg, '=');
	if (eq)
		len = eq - arg;
	else
		len = strlen(arg);
	if (!len || strncmp(arg, arg_long, len))
		return 0;
	if (eq) {
		int n;
		char *end;
		if (!isdigit(*++eq))
			return 0;
		n = strtoul(eq, &end, 10);
		if (*end)
			return 0;
		*val = n;
	}
	return 1;
}

static int diff_scoreopt_parse(const char *opt);

int diff_opt_parse(struct diff_options *options, const char **av, int ac)
{
	const char *arg = av[0];

	/* Output format options */
	if (!strcmp(arg, "-p") || !strcmp(arg, "-u") || !strcmp(arg, "--patch"))
		options->output_format |= DIFF_FORMAT_PATCH;
	else if (opt_arg(arg, 'U', "unified", &options->context))
		options->output_format |= DIFF_FORMAT_PATCH;
	else if (!strcmp(arg, "--raw"))
		options->output_format |= DIFF_FORMAT_RAW;
	else if (!strcmp(arg, "--patch-with-raw"))
		options->output_format |= DIFF_FORMAT_PATCH | DIFF_FORMAT_RAW;
	else if (!strcmp(arg, "--numstat"))
		options->output_format |= DIFF_FORMAT_NUMSTAT;
	else if (!strcmp(arg, "--shortstat"))
		options->output_format |= DIFF_FORMAT_SHORTSTAT;
	else if (opt_arg(arg, 'X', "dirstat", &options->dirstat_percent))
		options->output_format |= DIFF_FORMAT_DIRSTAT;
	else if (!strcmp(arg, "--cumulative")) {
		options->output_format |= DIFF_FORMAT_DIRSTAT;
		DIFF_OPT_SET(options, DIRSTAT_CUMULATIVE);
	} else if (opt_arg(arg, 0, "dirstat-by-file",
			   &options->dirstat_percent)) {
		options->output_format |= DIFF_FORMAT_DIRSTAT;
		DIFF_OPT_SET(options, DIRSTAT_BY_FILE);
	}
	else if (!strcmp(arg, "--check"))
		options->output_format |= DIFF_FORMAT_CHECKDIFF;
	else if (!strcmp(arg, "--summary"))
		options->output_format |= DIFF_FORMAT_SUMMARY;
	else if (!strcmp(arg, "--patch-with-stat"))
		options->output_format |= DIFF_FORMAT_PATCH | DIFF_FORMAT_DIFFSTAT;
	else if (!strcmp(arg, "--name-only"))
		options->output_format |= DIFF_FORMAT_NAME;
	else if (!strcmp(arg, "--name-status"))
		options->output_format |= DIFF_FORMAT_NAME_STATUS;
	else if (!strcmp(arg, "-s"))
		options->output_format |= DIFF_FORMAT_NO_OUTPUT;
	else if (!prefixcmp(arg, "--stat")) {
		char *end;
		int width = options->stat_width;
		int name_width = options->stat_name_width;
		arg += 6;
		end = (char *)arg;

		switch (*arg) {
		case '-':
			if (!prefixcmp(arg, "-width="))
				width = strtoul(arg + 7, &end, 10);
			else if (!prefixcmp(arg, "-name-width="))
				name_width = strtoul(arg + 12, &end, 10);
			break;
		case '=':
			width = strtoul(arg+1, &end, 10);
			if (*end == ',')
				name_width = strtoul(end+1, &end, 10);
		}

		/* Important! This checks all the error cases! */
		if (*end)
			return 0;
		options->output_format |= DIFF_FORMAT_DIFFSTAT;
		options->stat_name_width = name_width;
		options->stat_width = width;
	}

	/* renames options */
	else if (!prefixcmp(arg, "-B")) {
		if ((options->break_opt = diff_scoreopt_parse(arg)) == -1)
			return -1;
	}
	else if (!prefixcmp(arg, "-M")) {
		if ((options->rename_score = diff_scoreopt_parse(arg)) == -1)
			return -1;
		options->detect_rename = DIFF_DETECT_RENAME;
	}
	else if (!prefixcmp(arg, "-C")) {
		if (options->detect_rename == DIFF_DETECT_COPY)
			DIFF_OPT_SET(options, FIND_COPIES_HARDER);
		if ((options->rename_score = diff_scoreopt_parse(arg)) == -1)
			return -1;
		options->detect_rename = DIFF_DETECT_COPY;
	}
	else if (!strcmp(arg, "--no-renames"))
		options->detect_rename = 0;
	else if (!strcmp(arg, "--relative"))
		DIFF_OPT_SET(options, RELATIVE_NAME);
	else if (!prefixcmp(arg, "--relative=")) {
		DIFF_OPT_SET(options, RELATIVE_NAME);
		options->prefix = arg + 11;
	}

	/* xdiff options */
	else if (!strcmp(arg, "-w") || !strcmp(arg, "--ignore-all-space"))
		DIFF_XDL_SET(options, IGNORE_WHITESPACE);
	else if (!strcmp(arg, "-b") || !strcmp(arg, "--ignore-space-change"))
		DIFF_XDL_SET(options, IGNORE_WHITESPACE_CHANGE);
	else if (!strcmp(arg, "--ignore-space-at-eol"))
		DIFF_XDL_SET(options, IGNORE_WHITESPACE_AT_EOL);
	else if (!strcmp(arg, "--patience"))
		DIFF_XDL_SET(options, PATIENCE_DIFF);

	/* flags options */
	else if (!strcmp(arg, "--binary")) {
		options->output_format |= DIFF_FORMAT_PATCH;
		DIFF_OPT_SET(options, BINARY);
	}
	else if (!strcmp(arg, "--full-index"))
		DIFF_OPT_SET(options, FULL_INDEX);
	else if (!strcmp(arg, "-a") || !strcmp(arg, "--text"))
		DIFF_OPT_SET(options, TEXT);
	else if (!strcmp(arg, "-R"))
		DIFF_OPT_SET(options, REVERSE_DIFF);
	else if (!strcmp(arg, "--find-copies-harder"))
		DIFF_OPT_SET(options, FIND_COPIES_HARDER);
	else if (!strcmp(arg, "--follow"))
		DIFF_OPT_SET(options, FOLLOW_RENAMES);
	else if (!strcmp(arg, "--color"))
		DIFF_OPT_SET(options, COLOR_DIFF);
	else if (!prefixcmp(arg, "--color=")) {
		int value = git_config_colorbool(NULL, arg+8, -1);
		if (value == 0)
			DIFF_OPT_CLR(options, COLOR_DIFF);
		else if (value > 0)
			DIFF_OPT_SET(options, COLOR_DIFF);
		else
			return error("option `color' expects \"always\", \"auto\", or \"never\"");
	}
	else if (!strcmp(arg, "--no-color"))
		DIFF_OPT_CLR(options, COLOR_DIFF);
	else if (!strcmp(arg, "--color-words")) {
		DIFF_OPT_SET(options, COLOR_DIFF);
		options->word_diff = DIFF_WORDS_COLOR;
	}
	else if (!prefixcmp(arg, "--color-words=")) {
		DIFF_OPT_SET(options, COLOR_DIFF);
		options->word_diff = DIFF_WORDS_COLOR;
		options->word_regex = arg + 14;
	}
	else if (!strcmp(arg, "--word-diff")) {
		if (options->word_diff == DIFF_WORDS_NONE)
			options->word_diff = DIFF_WORDS_PLAIN;
	}
	else if (!prefixcmp(arg, "--word-diff=")) {
		const char *type = arg + 12;
		if (!strcmp(type, "plain"))
			options->word_diff = DIFF_WORDS_PLAIN;
		else if (!strcmp(type, "color")) {
			DIFF_OPT_SET(options, COLOR_DIFF);
			options->word_diff = DIFF_WORDS_COLOR;
		}
		else if (!strcmp(type, "porcelain"))
			options->word_diff = DIFF_WORDS_PORCELAIN;
		else if (!strcmp(type, "none"))
			options->word_diff = DIFF_WORDS_NONE;
		else
			die("bad --word-diff argument: %s", type);
	}
	else if (!prefixcmp(arg, "--word-diff-regex=")) {
		if (options->word_diff == DIFF_WORDS_NONE)
			options->word_diff = DIFF_WORDS_PLAIN;
		options->word_regex = arg + 18;
	}
	else if (!strcmp(arg, "--exit-code"))
		DIFF_OPT_SET(options, EXIT_WITH_STATUS);
	else if (!strcmp(arg, "--quiet"))
		DIFF_OPT_SET(options, QUICK);
	else if (!strcmp(arg, "--ext-diff"))
		DIFF_OPT_SET(options, ALLOW_EXTERNAL);
	else if (!strcmp(arg, "--no-ext-diff"))
		DIFF_OPT_CLR(options, ALLOW_EXTERNAL);
	else if (!strcmp(arg, "--textconv"))
		DIFF_OPT_SET(options, ALLOW_TEXTCONV);
	else if (!strcmp(arg, "--no-textconv"))
		DIFF_OPT_CLR(options, ALLOW_TEXTCONV);
	else if (!strcmp(arg, "--ignore-submodules"))
		DIFF_OPT_SET(options, IGNORE_SUBMODULES);
	else if (!strcmp(arg, "--submodule"))
		DIFF_OPT_SET(options, SUBMODULE_LOG);
	else if (!prefixcmp(arg, "--submodule=")) {
		if (!strcmp(arg + 12, "log"))
			DIFF_OPT_SET(options, SUBMODULE_LOG);
	}

	/* misc options */
	else if (!strcmp(arg, "-z"))
		options->line_termination = 0;
	else if (!prefixcmp(arg, "-l"))
		options->rename_limit = strtoul(arg+2, NULL, 10);
	else if (!prefixcmp(arg, "-S"))
		options->pickaxe = arg + 2;
	else if (!strcmp(arg, "--pickaxe-all"))
		options->pickaxe_opts = DIFF_PICKAXE_ALL;
	else if (!strcmp(arg, "--pickaxe-regex"))
		options->pickaxe_opts = DIFF_PICKAXE_REGEX;
	else if (!prefixcmp(arg, "-O"))
		options->orderfile = arg + 2;
	else if (!prefixcmp(arg, "--diff-filter="))
		options->filter = arg + 14;
	else if (!strcmp(arg, "--abbrev"))
		options->abbrev = DEFAULT_ABBREV;
	else if (!prefixcmp(arg, "--abbrev=")) {
		options->abbrev = strtoul(arg + 9, NULL, 10);
		if (options->abbrev < MINIMUM_ABBREV)
			options->abbrev = MINIMUM_ABBREV;
		else if (40 < options->abbrev)
			options->abbrev = 40;
	}
	else if (!prefixcmp(arg, "--src-prefix="))
		options->a_prefix = arg + 13;
	else if (!prefixcmp(arg, "--dst-prefix="))
		options->b_prefix = arg + 13;
	else if (!strcmp(arg, "--no-prefix"))
		options->a_prefix = options->b_prefix = "";
	else if (opt_arg(arg, '\0', "inter-hunk-context",
			 &options->interhunkcontext))
		;
	else if (!prefixcmp(arg, "--output=")) {
		options->file = fopen(arg + strlen("--output="), "w");
		if (!options->file)
			die_errno("Could not open '%s'", arg + strlen("--output="));
		options->close_file = 1;
	} else
		return 0;
	return 1;
}

static int parse_num(const char **cp_p)
{
	unsigned long num, scale;
	int ch, dot;
	const char *cp = *cp_p;

	num = 0;
	scale = 1;
	dot = 0;
	for (;;) {
		ch = *cp;
		if ( !dot && ch == '.' ) {
			scale = 1;
			dot = 1;
		} else if ( ch == '%' ) {
			scale = dot ? scale*100 : 100;
			cp++;	/* % is always at the end */
			break;
		} else if ( ch >= '0' && ch <= '9' ) {
			if ( scale < 100000 ) {
				scale *= 10;
				num = (num*10) + (ch-'0');
			}
		} else {
			break;
		}
		cp++;
	}
	*cp_p = cp;

	/* user says num divided by scale and we say internally that
	 * is MAX_SCORE * num / scale.
	 */
	return (int)((num >= scale) ? MAX_SCORE : (MAX_SCORE * num / scale));
}

static int diff_scoreopt_parse(const char *opt)
{
	int opt1, opt2, cmd;

	if (*opt++ != '-')
		return -1;
	cmd = *opt++;
	if (cmd != 'M' && cmd != 'C' && cmd != 'B')
		return -1; /* that is not a -M, -C nor -B option */

	opt1 = parse_num(&opt);
	if (cmd != 'B')
		opt2 = 0;
	else {
		if (*opt == 0)
			opt2 = 0;
		else if (*opt != '/')
			return -1; /* we expect -B80/99 or -B80 */
		else {
			opt++;
			opt2 = parse_num(&opt);
		}
	}
	if (*opt != 0)
		return -1;
	return opt1 | (opt2 << 16);
}

struct diff_queue_struct diff_queued_diff;

void diff_q(struct diff_queue_struct *queue, struct diff_filepair *dp)
{
	if (queue->alloc <= queue->nr) {
		queue->alloc = alloc_nr(queue->alloc);
		queue->queue = xrealloc(queue->queue,
					sizeof(dp) * queue->alloc);
	}
	queue->queue[queue->nr++] = dp;
}

struct diff_filepair *diff_queue(struct diff_queue_struct *queue,
				 struct diff_filespec *one,
				 struct diff_filespec *two)
{
	struct diff_filepair *dp = xcalloc(1, sizeof(*dp));
	dp->one = one;
	dp->two = two;
	if (queue)
		diff_q(queue, dp);
	return dp;
}

void diff_free_filepair(struct diff_filepair *p)
{
	free_filespec(p->one);
	free_filespec(p->two);
	free(p);
}

/* This is different from find_unique_abbrev() in that
 * it stuffs the result with dots for alignment.
 */
const char *diff_unique_abbrev(const unsigned char *sha1, int len)
{
	int abblen;
	const char *abbrev;
	if (len == 40)
		return sha1_to_hex(sha1);

	abbrev = find_unique_abbrev(sha1, len);
	abblen = strlen(abbrev);
	if (abblen < 37) {
		static char hex[41];
		if (len < abblen && abblen <= len + 2)
			sprintf(hex, "%s%.*s", abbrev, len+3-abblen, "..");
		else
			sprintf(hex, "%s...", abbrev);
		return hex;
	}
	return sha1_to_hex(sha1);
}

static void diff_flush_raw(struct diff_filepair *p, struct diff_options *opt)
{
	int line_termination = opt->line_termination;
	int inter_name_termination = line_termination ? '\t' : '\0';
	if (opt->output_prefix) {
		struct strbuf *msg = NULL;
		msg = opt->output_prefix(opt, opt->output_prefix_data);
		fprintf(opt->file, "%s", msg->buf);
	}

	if (!(opt->output_format & DIFF_FORMAT_NAME_STATUS)) {
		fprintf(opt->file, ":%06o %06o %s ", p->one->mode, p->two->mode,
			diff_unique_abbrev(p->one->sha1, opt->abbrev));
		fprintf(opt->file, "%s ", diff_unique_abbrev(p->two->sha1, opt->abbrev));
	}
	if (p->score) {
		fprintf(opt->file, "%c%03d%c", p->status, similarity_index(p),
			inter_name_termination);
	} else {
		fprintf(opt->file, "%c%c", p->status, inter_name_termination);
	}

	if (p->status == DIFF_STATUS_COPIED ||
	    p->status == DIFF_STATUS_RENAMED) {
		const char *name_a, *name_b;
		name_a = p->one->path;
		name_b = p->two->path;
		strip_prefix(opt->prefix_length, &name_a, &name_b);
		write_name_quoted(name_a, opt->file, inter_name_termination);
		write_name_quoted(name_b, opt->file, line_termination);
	} else {
		const char *name_a, *name_b;
		name_a = p->one->mode ? p->one->path : p->two->path;
		name_b = NULL;
		strip_prefix(opt->prefix_length, &name_a, &name_b);
		write_name_quoted(name_a, opt->file, line_termination);
	}
}

int diff_unmodified_pair(struct diff_filepair *p)
{
	/* This function is written stricter than necessary to support
	 * the currently implemented transformers, but the idea is to
	 * let transformers to produce diff_filepairs any way they want,
	 * and filter and clean them up here before producing the output.
	 */
	struct diff_filespec *one = p->one, *two = p->two;

	if (DIFF_PAIR_UNMERGED(p))
		return 0; /* unmerged is interesting */

	/* deletion, addition, mode or type change
	 * and rename are all interesting.
	 */
	if (DIFF_FILE_VALID(one) != DIFF_FILE_VALID(two) ||
	    DIFF_PAIR_MODE_CHANGED(p) ||
	    strcmp(one->path, two->path))
		return 0;

	/* both are valid and point at the same path.  that is, we are
	 * dealing with a change.
	 */
	if (one->sha1_valid && two->sha1_valid &&
	    !hashcmp(one->sha1, two->sha1) &&
	    !one->dirty_submodule && !two->dirty_submodule)
		return 1; /* no change */
	if (!one->sha1_valid && !two->sha1_valid)
		return 1; /* both look at the same file on the filesystem. */
	return 0;
}

static void diff_flush_patch(struct diff_filepair *p, struct diff_options *o)
{
	if (diff_unmodified_pair(p))
		return;

	if ((DIFF_FILE_VALID(p->one) && S_ISDIR(p->one->mode)) ||
	    (DIFF_FILE_VALID(p->two) && S_ISDIR(p->two->mode)))
		return; /* no tree diffs in patch format */

	run_diff(p, o);
}

static void diff_flush_stat(struct diff_filepair *p, struct diff_options *o,
			    struct diffstat_t *diffstat)
{
	if (diff_unmodified_pair(p))
		return;

	if ((DIFF_FILE_VALID(p->one) && S_ISDIR(p->one->mode)) ||
	    (DIFF_FILE_VALID(p->two) && S_ISDIR(p->two->mode)))
		return; /* no tree diffs in patch format */

	run_diffstat(p, o, diffstat);
}

static void diff_flush_checkdiff(struct diff_filepair *p,
		struct diff_options *o)
{
	if (diff_unmodified_pair(p))
		return;

	if ((DIFF_FILE_VALID(p->one) && S_ISDIR(p->one->mode)) ||
	    (DIFF_FILE_VALID(p->two) && S_ISDIR(p->two->mode)))
		return; /* no tree diffs in patch format */

	run_checkdiff(p, o);
}

int diff_queue_is_empty(void)
{
	struct diff_queue_struct *q = &diff_queued_diff;
	int i;
	for (i = 0; i < q->nr; i++)
		if (!diff_unmodified_pair(q->queue[i]))
			return 0;
	return 1;
}

#if DIFF_DEBUG
void diff_debug_filespec(struct diff_filespec *s, int x, const char *one)
{
	fprintf(stderr, "queue[%d] %s (%s) %s %06o %s\n",
		x, one ? one : "",
		s->path,
		DIFF_FILE_VALID(s) ? "valid" : "invalid",
		s->mode,
		s->sha1_valid ? sha1_to_hex(s->sha1) : "");
	fprintf(stderr, "queue[%d] %s size %lu flags %d\n",
		x, one ? one : "",
		s->size, s->xfrm_flags);
}

void diff_debug_filepair(const struct diff_filepair *p, int i)
{
	diff_debug_filespec(p->one, i, "one");
	diff_debug_filespec(p->two, i, "two");
	fprintf(stderr, "score %d, status %c rename_used %d broken %d\n",
		p->score, p->status ? p->status : '?',
		p->one->rename_used, p->broken_pair);
}

void diff_debug_queue(const char *msg, struct diff_queue_struct *q)
{
	int i;
	if (msg)
		fprintf(stderr, "%s\n", msg);
	fprintf(stderr, "q->nr = %d\n", q->nr);
	for (i = 0; i < q->nr; i++) {
		struct diff_filepair *p = q->queue[i];
		diff_debug_filepair(p, i);
	}
}
#endif

static void diff_resolve_rename_copy(void)
{
	int i;
	struct diff_filepair *p;
	struct diff_queue_struct *q = &diff_queued_diff;

	diff_debug_queue("resolve-rename-copy", q);

	for (i = 0; i < q->nr; i++) {
		p = q->queue[i];
		p->status = 0; /* undecided */
		if (DIFF_PAIR_UNMERGED(p))
			p->status = DIFF_STATUS_UNMERGED;
		else if (!DIFF_FILE_VALID(p->one))
			p->status = DIFF_STATUS_ADDED;
		else if (!DIFF_FILE_VALID(p->two))
			p->status = DIFF_STATUS_DELETED;
		else if (DIFF_PAIR_TYPE_CHANGED(p))
			p->status = DIFF_STATUS_TYPE_CHANGED;

		/* from this point on, we are dealing with a pair
		 * whose both sides are valid and of the same type, i.e.
		 * either in-place edit or rename/copy edit.
		 */
		else if (DIFF_PAIR_RENAME(p)) {
			/*
			 * A rename might have re-connected a broken
			 * pair up, causing the pathnames to be the
			 * same again. If so, that's not a rename at
			 * all, just a modification..
			 *
			 * Otherwise, see if this source was used for
			 * multiple renames, in which case we decrement
			 * the count, and call it a copy.
			 */
			if (!strcmp(p->one->path, p->two->path))
				p->status = DIFF_STATUS_MODIFIED;
			else if (--p->one->rename_used > 0)
				p->status = DIFF_STATUS_COPIED;
			else
				p->status = DIFF_STATUS_RENAMED;
		}
		else if (hashcmp(p->one->sha1, p->two->sha1) ||
			 p->one->mode != p->two->mode ||
			 p->one->dirty_submodule ||
			 p->two->dirty_submodule ||
			 is_null_sha1(p->one->sha1))
			p->status = DIFF_STATUS_MODIFIED;
		else {
			/* This is a "no-change" entry and should not
			 * happen anymore, but prepare for broken callers.
			 */
			error("feeding unmodified %s to diffcore",
			      p->one->path);
			p->status = DIFF_STATUS_UNKNOWN;
		}
	}
	diff_debug_queue("resolve-rename-copy done", q);
}

static int check_pair_status(struct diff_filepair *p)
{
	switch (p->status) {
	case DIFF_STATUS_UNKNOWN:
		return 0;
	case 0:
		die("internal error in diff-resolve-rename-copy");
	default:
		return 1;
	}
}

static void flush_one_pair(struct diff_filepair *p, struct diff_options *opt)
{
	int fmt = opt->output_format;

	if (fmt & DIFF_FORMAT_CHECKDIFF)
		diff_flush_checkdiff(p, opt);
	else if (fmt & (DIFF_FORMAT_RAW | DIFF_FORMAT_NAME_STATUS))
		diff_flush_raw(p, opt);
	else if (fmt & DIFF_FORMAT_NAME) {
		const char *name_a, *name_b;
		name_a = p->two->path;
		name_b = NULL;
		strip_prefix(opt->prefix_length, &name_a, &name_b);
		write_name_quoted(name_a, opt->file, opt->line_termination);
	}
}

static void show_file_mode_name(FILE *file, const char *newdelete, struct diff_filespec *fs)
{
	if (fs->mode)
		fprintf(file, " %s mode %06o ", newdelete, fs->mode);
	else
		fprintf(file, " %s ", newdelete);
	write_name_quoted(fs->path, file, '\n');
}


static void show_mode_change(FILE *file, struct diff_filepair *p, int show_name,
		const char *line_prefix)
{
	if (p->one->mode && p->two->mode && p->one->mode != p->two->mode) {
		fprintf(file, "%s mode change %06o => %06o%c", line_prefix, p->one->mode,
			p->two->mode, show_name ? ' ' : '\n');
		if (show_name) {
			write_name_quoted(p->two->path, file, '\n');
		}
	}
}

static void show_rename_copy(FILE *file, const char *renamecopy, struct diff_filepair *p,
			const char *line_prefix)
{
	char *names = pprint_rename(p->one->path, p->two->path);

	fprintf(file, " %s %s (%d%%)\n", renamecopy, names, similarity_index(p));
	free(names);
	show_mode_change(file, p, 0, line_prefix);
}

static void diff_summary(struct diff_options *opt, struct diff_filepair *p)
{
	FILE *file = opt->file;
	char *line_prefix = "";

	if (opt->output_prefix) {
		struct strbuf *buf = opt->output_prefix(opt, opt->output_prefix_data);
		line_prefix = buf->buf;
	}

	switch(p->status) {
	case DIFF_STATUS_DELETED:
		fputs(line_prefix, file);
		show_file_mode_name(file, "delete", p->one);
		break;
	case DIFF_STATUS_ADDED:
		fputs(line_prefix, file);
		show_file_mode_name(file, "create", p->two);
		break;
	case DIFF_STATUS_COPIED:
		fputs(line_prefix, file);
		show_rename_copy(file, "copy", p, line_prefix);
		break;
	case DIFF_STATUS_RENAMED:
		fputs(line_prefix, file);
		show_rename_copy(file, "rename", p, line_prefix);
		break;
	default:
		if (p->score) {
			fprintf(file, "%s rewrite ", line_prefix);
			write_name_quoted(p->two->path, file, ' ');
			fprintf(file, "(%d%%)\n", similarity_index(p));
		}
		show_mode_change(file, p, !p->score, line_prefix);
		break;
	}
}

struct patch_id_t {
	git_SHA_CTX *ctx;
	int patchlen;
};

static int remove_space(char *line, int len)
{
	int i;
	char *dst = line;
	unsigned char c;

	for (i = 0; i < len; i++)
		if (!isspace((c = line[i])))
			*dst++ = c;

	return dst - line;
}

static void patch_id_consume(void *priv, char *line, unsigned long len)
{
	struct patch_id_t *data = priv;
	int new_len;

	/* Ignore line numbers when computing the SHA1 of the patch */
	if (!prefixcmp(line, "@@ -"))
		return;

	new_len = remove_space(line, len);

	git_SHA1_Update(data->ctx, line, new_len);
	data->patchlen += new_len;
}

/* returns 0 upon success, and writes result into sha1 */
static int diff_get_patch_id(struct diff_options *options, unsigned char *sha1)
{
	struct diff_queue_struct *q = &diff_queued_diff;
	int i;
	git_SHA_CTX ctx;
	struct patch_id_t data;
	char buffer[PATH_MAX * 4 + 20];

	git_SHA1_Init(&ctx);
	memset(&data, 0, sizeof(struct patch_id_t));
	data.ctx = &ctx;

	for (i = 0; i < q->nr; i++) {
		xpparam_t xpp;
		xdemitconf_t xecfg;
		mmfile_t mf1, mf2;
		struct diff_filepair *p = q->queue[i];
		int len1, len2;

		memset(&xpp, 0, sizeof(xpp));
		memset(&xecfg, 0, sizeof(xecfg));
		if (p->status == 0)
			return error("internal diff status error");
		if (p->status == DIFF_STATUS_UNKNOWN)
			continue;
		if (diff_unmodified_pair(p))
			continue;
		if ((DIFF_FILE_VALID(p->one) && S_ISDIR(p->one->mode)) ||
		    (DIFF_FILE_VALID(p->two) && S_ISDIR(p->two->mode)))
			continue;
		if (DIFF_PAIR_UNMERGED(p))
			continue;

		diff_fill_sha1_info(p->one);
		diff_fill_sha1_info(p->two);
		if (fill_mmfile(&mf1, p->one) < 0 ||
				fill_mmfile(&mf2, p->two) < 0)
			return error("unable to read files to diff");

		len1 = remove_space(p->one->path, strlen(p->one->path));
		len2 = remove_space(p->two->path, strlen(p->two->path));
		if (p->one->mode == 0)
			len1 = snprintf(buffer, sizeof(buffer),
					"diff--gita/%.*sb/%.*s"
					"newfilemode%06o"
					"---/dev/null"
					"+++b/%.*s",
					len1, p->one->path,
					len2, p->two->path,
					p->two->mode,
					len2, p->two->path);
		else if (p->two->mode == 0)
			len1 = snprintf(buffer, sizeof(buffer),
					"diff--gita/%.*sb/%.*s"
					"deletedfilemode%06o"
					"---a/%.*s"
					"+++/dev/null",
					len1, p->one->path,
					len2, p->two->path,
					p->one->mode,
					len1, p->one->path);
		else
			len1 = snprintf(buffer, sizeof(buffer),
					"diff--gita/%.*sb/%.*s"
					"---a/%.*s"
					"+++b/%.*s",
					len1, p->one->path,
					len2, p->two->path,
					len1, p->one->path,
					len2, p->two->path);
		git_SHA1_Update(&ctx, buffer, len1);

		xpp.flags = 0;
		xecfg.ctxlen = 3;
		xecfg.flags = XDL_EMIT_FUNCNAMES;
		xdi_diff_outf(&mf1, &mf2, patch_id_consume, &data,
			      &xpp, &xecfg);
	}

	git_SHA1_Final(sha1, &ctx);
	return 0;
}

int diff_flush_patch_id(struct diff_options *options, unsigned char *sha1)
{
	struct diff_queue_struct *q = &diff_queued_diff;
	int i;
	int result = diff_get_patch_id(options, sha1);

	for (i = 0; i < q->nr; i++)
		diff_free_filepair(q->queue[i]);

	free(q->queue);
	DIFF_QUEUE_CLEAR(q);

	return result;
}

static int is_summary_empty(const struct diff_queue_struct *q)
{
	int i;

	for (i = 0; i < q->nr; i++) {
		const struct diff_filepair *p = q->queue[i];

		switch (p->status) {
		case DIFF_STATUS_DELETED:
		case DIFF_STATUS_ADDED:
		case DIFF_STATUS_COPIED:
		case DIFF_STATUS_RENAMED:
			return 0;
		default:
			if (p->score)
				return 0;
			if (p->one->mode && p->two->mode &&
			    p->one->mode != p->two->mode)
				return 0;
			break;
		}
	}
	return 1;
}

void diff_flush(struct diff_options *options)
{
	struct diff_queue_struct *q = &diff_queued_diff;
	int i, output_format = options->output_format;
	int separator = 0;

	/*
	 * Order: raw, stat, summary, patch
	 * or:    name/name-status/checkdiff (other bits clear)
	 */
	if (!q->nr)
		goto free_queue;

	if (output_format & (DIFF_FORMAT_RAW |
			     DIFF_FORMAT_NAME |
			     DIFF_FORMAT_NAME_STATUS |
			     DIFF_FORMAT_CHECKDIFF)) {
		for (i = 0; i < q->nr; i++) {
			struct diff_filepair *p = q->queue[i];
			if (check_pair_status(p))
				flush_one_pair(p, options);
		}
		separator++;
	}

	if (output_format & (DIFF_FORMAT_DIFFSTAT|DIFF_FORMAT_SHORTSTAT|DIFF_FORMAT_NUMSTAT)) {
		struct diffstat_t diffstat;

		memset(&diffstat, 0, sizeof(struct diffstat_t));
		for (i = 0; i < q->nr; i++) {
			struct diff_filepair *p = q->queue[i];
			if (check_pair_status(p))
				diff_flush_stat(p, options, &diffstat);
		}
		if (output_format & DIFF_FORMAT_NUMSTAT)
			show_numstat(&diffstat, options);
		if (output_format & DIFF_FORMAT_DIFFSTAT)
			show_stats(&diffstat, options);
		if (output_format & DIFF_FORMAT_SHORTSTAT)
			show_shortstats(&diffstat, options);
		free_diffstat_info(&diffstat);
		separator++;
	}
	if (output_format & DIFF_FORMAT_DIRSTAT)
		show_dirstat(options);

	if (output_format & DIFF_FORMAT_SUMMARY && !is_summary_empty(q)) {
		for (i = 0; i < q->nr; i++) {
			diff_summary(options, q->queue[i]);
		}
		separator++;
	}

	if (output_format & DIFF_FORMAT_NO_OUTPUT &&
	    DIFF_OPT_TST(options, EXIT_WITH_STATUS) &&
	    DIFF_OPT_TST(options, DIFF_FROM_CONTENTS)) {
		/*
		 * run diff_flush_patch for the exit status. setting
		 * options->file to /dev/null should be safe, becaue we
		 * aren't supposed to produce any output anyway.
		 */
		if (options->close_file)
			fclose(options->file);
		options->file = fopen("/dev/null", "w");
		if (!options->file)
			die_errno("Could not open /dev/null");
		options->close_file = 1;
		for (i = 0; i < q->nr; i++) {
			struct diff_filepair *p = q->queue[i];
			if (check_pair_status(p))
				diff_flush_patch(p, options);
			if (options->found_changes)
				break;
		}
	}

	if (output_format & DIFF_FORMAT_PATCH) {
		if (separator) {
			putc(options->line_termination, options->file);
			if (options->stat_sep) {
				/* attach patch instead of inline */
				fputs(options->stat_sep, options->file);
			}
		}

		for (i = 0; i < q->nr; i++) {
			struct diff_filepair *p = q->queue[i];
			if (check_pair_status(p))
				diff_flush_patch(p, options);
		}
	}

	if (output_format & DIFF_FORMAT_CALLBACK)
		options->format_callback(q, options, options->format_callback_data);

	for (i = 0; i < q->nr; i++)
		diff_free_filepair(q->queue[i]);
free_queue:
	free(q->queue);
	DIFF_QUEUE_CLEAR(q);
	if (options->close_file)
		fclose(options->file);

	/*
	 * Report the content-level differences with HAS_CHANGES;
	 * diff_addremove/diff_change does not set the bit when
	 * DIFF_FROM_CONTENTS is in effect (e.g. with -w).
	 */
	if (DIFF_OPT_TST(options, DIFF_FROM_CONTENTS)) {
		if (options->found_changes)
			DIFF_OPT_SET(options, HAS_CHANGES);
		else
			DIFF_OPT_CLR(options, HAS_CHANGES);
	}
}

static void diffcore_apply_filter(const char *filter)
{
	int i;
	struct diff_queue_struct *q = &diff_queued_diff;
	struct diff_queue_struct outq;
	DIFF_QUEUE_CLEAR(&outq);

	if (!filter)
		return;

	if (strchr(filter, DIFF_STATUS_FILTER_AON)) {
		int found;
		for (i = found = 0; !found && i < q->nr; i++) {
			struct diff_filepair *p = q->queue[i];
			if (((p->status == DIFF_STATUS_MODIFIED) &&
			     ((p->score &&
			       strchr(filter, DIFF_STATUS_FILTER_BROKEN)) ||
			      (!p->score &&
			       strchr(filter, DIFF_STATUS_MODIFIED)))) ||
			    ((p->status != DIFF_STATUS_MODIFIED) &&
			     strchr(filter, p->status)))
				found++;
		}
		if (found)
			return;

		/* otherwise we will clear the whole queue
		 * by copying the empty outq at the end of this
		 * function, but first clear the current entries
		 * in the queue.
		 */
		for (i = 0; i < q->nr; i++)
			diff_free_filepair(q->queue[i]);
	}
	else {
		/* Only the matching ones */
		for (i = 0; i < q->nr; i++) {
			struct diff_filepair *p = q->queue[i];

			if (((p->status == DIFF_STATUS_MODIFIED) &&
			     ((p->score &&
			       strchr(filter, DIFF_STATUS_FILTER_BROKEN)) ||
			      (!p->score &&
			       strchr(filter, DIFF_STATUS_MODIFIED)))) ||
			    ((p->status != DIFF_STATUS_MODIFIED) &&
			     strchr(filter, p->status)))
				diff_q(&outq, p);
			else
				diff_free_filepair(p);
		}
	}
	free(q->queue);
	*q = outq;
}

/* Check whether two filespecs with the same mode and size are identical */
static int diff_filespec_is_identical(struct diff_filespec *one,
				      struct diff_filespec *two)
{
	if (S_ISGITLINK(one->mode))
		return 0;
	if (diff_populate_filespec(one, 0))
		return 0;
	if (diff_populate_filespec(two, 0))
		return 0;
	return !memcmp(one->data, two->data, one->size);
}

static void diffcore_skip_stat_unmatch(struct diff_options *diffopt)
{
	int i;
	struct diff_queue_struct *q = &diff_queued_diff;
	struct diff_queue_struct outq;
	DIFF_QUEUE_CLEAR(&outq);

	for (i = 0; i < q->nr; i++) {
		struct diff_filepair *p = q->queue[i];

		/*
		 * 1. Entries that come from stat info dirtiness
		 *    always have both sides (iow, not create/delete),
		 *    one side of the object name is unknown, with
		 *    the same mode and size.  Keep the ones that
		 *    do not match these criteria.  They have real
		 *    differences.
		 *
		 * 2. At this point, the file is known to be modified,
		 *    with the same mode and size, and the object
		 *    name of one side is unknown.  Need to inspect
		 *    the identical contents.
		 */
		if (!DIFF_FILE_VALID(p->one) || /* (1) */
		    !DIFF_FILE_VALID(p->two) ||
		    (p->one->sha1_valid && p->two->sha1_valid) ||
		    (p->one->mode != p->two->mode) ||
		    diff_populate_filespec(p->one, 1) ||
		    diff_populate_filespec(p->two, 1) ||
		    (p->one->size != p->two->size) ||
		    !diff_filespec_is_identical(p->one, p->two)) /* (2) */
			diff_q(&outq, p);
		else {
			/*
			 * The caller can subtract 1 from skip_stat_unmatch
			 * to determine how many paths were dirty only
			 * due to stat info mismatch.
			 */
			if (!DIFF_OPT_TST(diffopt, NO_INDEX))
				diffopt->skip_stat_unmatch++;
			diff_free_filepair(p);
		}
	}
	free(q->queue);
	*q = outq;
}

static int diffnamecmp(const void *a_, const void *b_)
{
	const struct diff_filepair *a = *((const struct diff_filepair **)a_);
	const struct diff_filepair *b = *((const struct diff_filepair **)b_);
	const char *name_a, *name_b;

	name_a = a->one ? a->one->path : a->two->path;
	name_b = b->one ? b->one->path : b->two->path;
	return strcmp(name_a, name_b);
}

void diffcore_fix_diff_index(struct diff_options *options)
{
	struct diff_queue_struct *q = &diff_queued_diff;
	qsort(q->queue, q->nr, sizeof(q->queue[0]), diffnamecmp);
}

void diffcore_std(struct diff_options *options)
{
	/* We never run this function more than one time, because the
	 * rename/copy detection logic can only run once.
	 */
	if (diff_queued_diff.run)
		return;

	if (options->skip_stat_unmatch)
		diffcore_skip_stat_unmatch(options);
	if (options->break_opt != -1)
		diffcore_break(options->break_opt);
	if (options->detect_rename)
		diffcore_rename(options);
	if (options->break_opt != -1)
		diffcore_merge_broken();
	if (options->pickaxe)
		diffcore_pickaxe(options->pickaxe, options->pickaxe_opts);
	if (options->orderfile)
		diffcore_order(options->orderfile);
	diff_resolve_rename_copy();
	diffcore_apply_filter(options->filter);

	if (diff_queued_diff.nr && !DIFF_OPT_TST(options, DIFF_FROM_CONTENTS))
		DIFF_OPT_SET(options, HAS_CHANGES);
	else
		DIFF_OPT_CLR(options, HAS_CHANGES);

	diff_queued_diff.run = 1;
}

int diff_result_code(struct diff_options *opt, int status)
{
	int result = 0;
	if (!DIFF_OPT_TST(opt, EXIT_WITH_STATUS) &&
	    !(opt->output_format & DIFF_FORMAT_CHECKDIFF))
		return status;
	if (DIFF_OPT_TST(opt, EXIT_WITH_STATUS) &&
	    DIFF_OPT_TST(opt, HAS_CHANGES))
		result |= 01;
	if ((opt->output_format & DIFF_FORMAT_CHECKDIFF) &&
	    DIFF_OPT_TST(opt, CHECK_FAILED))
		result |= 02;
	return result;
}

void diff_addremove(struct diff_options *options,
		    int addremove, unsigned mode,
		    const unsigned char *sha1,
		    const char *concatpath, unsigned dirty_submodule)
{
	struct diff_filespec *one, *two;

	if (DIFF_OPT_TST(options, IGNORE_SUBMODULES) && S_ISGITLINK(mode))
		return;

	/* This may look odd, but it is a preparation for
	 * feeding "there are unchanged files which should
	 * not produce diffs, but when you are doing copy
	 * detection you would need them, so here they are"
	 * entries to the diff-core.  They will be prefixed
	 * with something like '=' or '*' (I haven't decided
	 * which but should not make any difference).
	 * Feeding the same new and old to diff_change()
	 * also has the same effect.
	 * Before the final output happens, they are pruned after
	 * merged into rename/copy pairs as appropriate.
	 */
	if (DIFF_OPT_TST(options, REVERSE_DIFF))
		addremove = (addremove == '+' ? '-' :
			     addremove == '-' ? '+' : addremove);

	if (options->prefix &&
	    strncmp(concatpath, options->prefix, options->prefix_length))
		return;

	one = alloc_filespec(concatpath);
	two = alloc_filespec(concatpath);

	if (addremove != '+')
		fill_filespec(one, sha1, mode);
	if (addremove != '-') {
		fill_filespec(two, sha1, mode);
		two->dirty_submodule = dirty_submodule;
	}

	diff_queue(&diff_queued_diff, one, two);
	if (!DIFF_OPT_TST(options, DIFF_FROM_CONTENTS))
		DIFF_OPT_SET(options, HAS_CHANGES);
}

void diff_change(struct diff_options *options,
		 unsigned old_mode, unsigned new_mode,
		 const unsigned char *old_sha1,
		 const unsigned char *new_sha1,
		 const char *concatpath,
		 unsigned old_dirty_submodule, unsigned new_dirty_submodule)
{
	struct diff_filespec *one, *two;

	if (DIFF_OPT_TST(options, IGNORE_SUBMODULES) && S_ISGITLINK(old_mode)
			&& S_ISGITLINK(new_mode))
		return;

	if (DIFF_OPT_TST(options, REVERSE_DIFF)) {
		unsigned tmp;
		const unsigned char *tmp_c;
		tmp = old_mode; old_mode = new_mode; new_mode = tmp;
		tmp_c = old_sha1; old_sha1 = new_sha1; new_sha1 = tmp_c;
		tmp = old_dirty_submodule; old_dirty_submodule = new_dirty_submodule;
			new_dirty_submodule = tmp;
	}

	if (options->prefix &&
	    strncmp(concatpath, options->prefix, options->prefix_length))
		return;

	one = alloc_filespec(concatpath);
	two = alloc_filespec(concatpath);
	fill_filespec(one, old_sha1, old_mode);
	fill_filespec(two, new_sha1, new_mode);
	one->dirty_submodule = old_dirty_submodule;
	two->dirty_submodule = new_dirty_submodule;

	diff_queue(&diff_queued_diff, one, two);
	if (!DIFF_OPT_TST(options, DIFF_FROM_CONTENTS))
		DIFF_OPT_SET(options, HAS_CHANGES);
}

void diff_unmerge(struct diff_options *options,
		  const char *path,
		  unsigned mode, const unsigned char *sha1)
{
	struct diff_filespec *one, *two;

	if (options->prefix &&
	    strncmp(path, options->prefix, options->prefix_length))
		return;

	one = alloc_filespec(path);
	two = alloc_filespec(path);
	fill_filespec(one, sha1, mode);
	diff_queue(&diff_queued_diff, one, two)->is_unmerged = 1;
}

static char *run_textconv(const char *pgm, struct diff_filespec *spec,
		size_t *outsize)
{
	struct diff_tempfile *temp;
	const char *argv[3];
	const char **arg = argv;
	struct child_process child;
	struct strbuf buf = STRBUF_INIT;
	int err = 0;

	temp = prepare_temp_file(spec->path, spec);
	*arg++ = pgm;
	*arg++ = temp->name;
	*arg = NULL;

	memset(&child, 0, sizeof(child));
	child.use_shell = 1;
	child.argv = argv;
	child.out = -1;
	if (start_command(&child)) {
		remove_tempfile();
		return NULL;
	}

	if (strbuf_read(&buf, child.out, 0) < 0)
		err = error("error reading from textconv command '%s'", pgm);
	close(child.out);

	if (finish_command(&child) || err) {
		strbuf_release(&buf);
		remove_tempfile();
		return NULL;
	}
	remove_tempfile();

	return strbuf_detach(&buf, outsize);
}

static size_t fill_textconv(struct userdiff_driver *driver,
			    struct diff_filespec *df,
			    char **outbuf)
{
	size_t size;

	if (!driver || !driver->textconv) {
		if (!DIFF_FILE_VALID(df)) {
			*outbuf = "";
			return 0;
		}
		if (diff_populate_filespec(df, 0))
			die("unable to read files to diff");
		*outbuf = df->data;
		return df->size;
	}

	if (driver->textconv_cache) {
		*outbuf = notes_cache_get(driver->textconv_cache, df->sha1,
					  &size);
		if (*outbuf)
			return size;
	}

	*outbuf = run_textconv(driver->textconv, df, &size);
	if (!*outbuf)
		die("unable to read files to diff");

	if (driver->textconv_cache) {
		/* ignore errors, as we might be in a readonly repository */
		notes_cache_put(driver->textconv_cache, df->sha1, *outbuf,
				size);
		/*
		 * we could save up changes and flush them all at the end,
		 * but we would need an extra call after all diffing is done.
		 * Since generating a cache entry is the slow path anyway,
		 * this extra overhead probably isn't a big deal.
		 */
		notes_cache_write(driver->textconv_cache);
	}

	return size;
}<|MERGE_RESOLUTION|>--- conflicted
+++ resolved
@@ -1907,13 +1907,8 @@
 	}
 	else {
 		if (one->mode != two->mode) {
-<<<<<<< HEAD
 			strbuf_addf(&header, "%s%sold mode %06o%s\n", line_prefix, set, one->mode, reset);
 			strbuf_addf(&header, "%s%snew mode %06o%s\n", line_prefix, set, two->mode, reset);
-=======
-			strbuf_addf(&header, "%sold mode %06o%s\n", set, one->mode, reset);
-			strbuf_addf(&header, "%snew mode %06o%s\n", set, two->mode, reset);
->>>>>>> a4c24549
 			must_show_header = 1;
 		}
 		if (xfrm_msg)
@@ -2589,13 +2584,10 @@
 	char *line_prefix = "";
 
 	*must_show_header = 1;
-<<<<<<< HEAD
 	if (o->output_prefix) {
 		msgbuf = o->output_prefix(o, o->output_prefix_data);
 		line_prefix = msgbuf->buf;
 	}
-=======
->>>>>>> a4c24549
 	strbuf_init(msg, PATH_MAX * 2 + 300);
 	switch (p->status) {
 	case DIFF_STATUS_COPIED:
@@ -2628,10 +2620,6 @@
 		}
 		/* fallthru */
 	default:
-<<<<<<< HEAD
-		/* nothing */
-=======
->>>>>>> a4c24549
 		*must_show_header = 0;
 	}
 	if (one && two && hashcmp(one->sha1, two->sha1)) {
