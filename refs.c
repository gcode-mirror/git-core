--- conflicted
+++ resolved
@@ -3412,13 +3412,8 @@
 	if (write_in_full(lock->lk->tempfile.fd, sha1_to_hex(sha1), 40) != 40 ||
 	    write_in_full(lock->lk->tempfile.fd, &term, 1) != 1 ||
 	    close_ref(lock) < 0) {
-<<<<<<< HEAD
 		strbuf_addf(err,
-			    "Couldn't write %s", lock->lk->filename.buf);
-=======
-		int save_errno = errno;
-		error("Couldn't write %s", lock->lk->tempfile.filename.buf);
->>>>>>> f1336752
+			    "Couldn't write %s", lock->lk->tempfile.filename.buf);
 		unlock_ref(lock);
 		return -1;
 	}
