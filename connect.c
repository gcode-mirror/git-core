#include "git-compat-util.h"
#include "cache.h"
#include "pkt-line.h"
#include "quote.h"
#include "refs.h"
#include "run-command.h"
#include "remote.h"
#include "url.h"

static char *server_capabilities;

static int check_ref(const char *name, int len, unsigned int flags)
{
	if (!flags)
		return 1;

	if (len < 5 || memcmp(name, "refs/", 5))
		return 0;

	/* Skip the "refs/" part */
	name += 5;
	len -= 5;

	/* REF_NORMAL means that we don't want the magic fake tag refs */
	if ((flags & REF_NORMAL) && check_ref_format(name) < 0)
		return 0;

	/* REF_HEADS means that we want regular branch heads */
	if ((flags & REF_HEADS) && !memcmp(name, "heads/", 6))
		return 1;

	/* REF_TAGS means that we want tags */
	if ((flags & REF_TAGS) && !memcmp(name, "tags/", 5))
		return 1;

	/* All type bits clear means that we are ok with anything */
	return !(flags & ~REF_NORMAL);
}

int check_ref_type(const struct ref *ref, int flags)
{
	return check_ref(ref->name, strlen(ref->name), flags);
}

static void add_extra_have(struct extra_have_objects *extra, unsigned char *sha1)
{
	ALLOC_GROW(extra->array, extra->nr + 1, extra->alloc);
	hashcpy(&(extra->array[extra->nr][0]), sha1);
	extra->nr++;
}

/*
 * Read all the refs from the other end
 */
struct ref **get_remote_heads(int in, struct ref **list,
			      int nr_match, char **match,
			      unsigned int flags,
			      struct extra_have_objects *extra_have)
{
	*list = NULL;
	for (;;) {
		struct ref *ref;
		unsigned char old_sha1[20];
		static char buffer[1000];
		char *name;
		int len, name_len;

		len = packet_read_line(in, buffer, sizeof(buffer));
		if (!len)
			break;
		if (buffer[len-1] == '\n')
			buffer[--len] = 0;

		if (len > 4 && !prefixcmp(buffer, "ERR "))
			die("remote error: %s", buffer + 4);

		if (len < 42 || get_sha1_hex(buffer, old_sha1) || buffer[40] != ' ')
			die("protocol error: expected sha/ref, got '%s'", buffer);
		name = buffer + 41;

		name_len = strlen(name);
		if (len != name_len + 41) {
			free(server_capabilities);
			server_capabilities = xstrdup(name + name_len + 1);
		}

		if (extra_have &&
		    name_len == 5 && !memcmp(".have", name, 5)) {
			add_extra_have(extra_have, old_sha1);
			continue;
		}

		if (!check_ref(name, name_len, flags))
			continue;
		if (nr_match && !path_match(name, nr_match, match))
			continue;
		ref = alloc_ref(buffer + 41);
		hashcpy(ref->old_sha1, old_sha1);
		*list = ref;
		list = &ref->next;
	}
	return list;
}

int server_supports(const char *feature)
{
	return server_capabilities &&
		strstr(server_capabilities, feature) != NULL;
}

int path_match(const char *path, int nr, char **match)
{
	int i;
	int pathlen = strlen(path);

	for (i = 0; i < nr; i++) {
		char *s = match[i];
		int len = strlen(s);

		if (!len || len > pathlen)
			continue;
		if (memcmp(path + pathlen - len, s, len))
			continue;
		if (pathlen > len && path[pathlen - len - 1] != '/')
			continue;
		*s = 0;
		return (i + 1);
	}
	return 0;
}

enum protocol {
	PROTO_LOCAL = 1,
	PROTO_SSH,
	PROTO_GIT
};

static enum protocol get_protocol(const char *name)
{
	if (!strcmp(name, "ssh"))
		return PROTO_SSH;
	if (!strcmp(name, "git"))
		return PROTO_GIT;
	if (!strcmp(name, "git+ssh"))
		return PROTO_SSH;
	if (!strcmp(name, "ssh+git"))
		return PROTO_SSH;
	if (!strcmp(name, "file"))
		return PROTO_LOCAL;
	die("I don't handle protocol '%s'", name);
}

#define STR_(s)	# s
#define STR(s)	STR_(s)

static void get_host_and_port(char **host, const char **port)
{
	char *colon, *end;

	if (*host[0] == '[') {
		end = strchr(*host + 1, ']');
		if (end) {
			*end = 0;
			end++;
			(*host)++;
		} else
			end = *host;
	} else
		end = *host;
	colon = strchr(end, ':');

	if (colon) {
		*colon = 0;
		*port = colon + 1;
	}
}

#ifndef NO_IPV6

static const char *ai_name(const struct addrinfo *ai)
{
	static char addr[NI_MAXHOST];
	if (getnameinfo(ai->ai_addr, ai->ai_addrlen, addr, sizeof(addr), NULL, 0,
			NI_NUMERICHOST) != 0)
		strcpy(addr, "(unknown)");

	return addr;
}

/*
 * Returns a connected socket() fd, or else die()s.
 */
static int git_tcp_connect_sock(char *host, int flags)
{
	int sockfd = -1, saved_errno = 0;
	const char *port = STR(DEFAULT_GIT_PORT);
	struct addrinfo hints, *ai0, *ai;
	int gai;
	int cnt = 0;

	get_host_and_port(&host, &port);
	if (!*port)
		port = "<none>";

	memset(&hints, 0, sizeof(hints));
	hints.ai_socktype = SOCK_STREAM;
	hints.ai_protocol = IPPROTO_TCP;

	if (flags & CONNECT_VERBOSE)
		fprintf(stderr, "Looking up %s ... ", host);

	gai = getaddrinfo(host, port, &hints, &ai);
	if (gai)
		die("Unable to look up %s (port %s) (%s)", host, port, gai_strerror(gai));

	if (flags & CONNECT_VERBOSE)
		fprintf(stderr, "done.\nConnecting to %s (port %s) ... ", host, port);

	for (ai0 = ai; ai; ai = ai->ai_next) {
		sockfd = socket(ai->ai_family,
				ai->ai_socktype, ai->ai_protocol);
		if (sockfd < 0) {
			saved_errno = errno;
			continue;
		}
		if (connect(sockfd, ai->ai_addr, ai->ai_addrlen) < 0) {
			saved_errno = errno;
			fprintf(stderr, "%s[%d: %s]: errno=%s\n",
				host,
				cnt,
				ai_name(ai),
				strerror(saved_errno));
			close(sockfd);
			sockfd = -1;
			continue;
		}
		if (flags & CONNECT_VERBOSE)
			fprintf(stderr, "%s ", ai_name(ai));
		break;
	}

	freeaddrinfo(ai0);

	if (sockfd < 0)
		die("unable to connect a socket (%s)", strerror(saved_errno));

	if (flags & CONNECT_VERBOSE)
		fprintf(stderr, "done.\n");

	return sockfd;
}

#else /* NO_IPV6 */

/*
 * Returns a connected socket() fd, or else die()s.
 */
static int git_tcp_connect_sock(char *host, int flags)
{
	int sockfd = -1, saved_errno = 0;
	const char *port = STR(DEFAULT_GIT_PORT);
	char *ep;
	struct hostent *he;
	struct sockaddr_in sa;
	char **ap;
	unsigned int nport;
	int cnt;

	get_host_and_port(&host, &port);

	if (flags & CONNECT_VERBOSE)
		fprintf(stderr, "Looking up %s ... ", host);

	he = gethostbyname(host);
	if (!he)
		die("Unable to look up %s (%s)", host, hstrerror(h_errno));
	nport = strtoul(port, &ep, 10);
	if ( ep == port || *ep ) {
		/* Not numeric */
		struct servent *se = getservbyname(port,"tcp");
		if ( !se )
			die("Unknown port %s", port);
		nport = se->s_port;
	}

	if (flags & CONNECT_VERBOSE)
		fprintf(stderr, "done.\nConnecting to %s (port %s) ... ", host, port);

	for (cnt = 0, ap = he->h_addr_list; *ap; ap++, cnt++) {
		sockfd = socket(he->h_addrtype, SOCK_STREAM, 0);
		if (sockfd < 0) {
			saved_errno = errno;
			continue;
		}

		memset(&sa, 0, sizeof sa);
		sa.sin_family = he->h_addrtype;
		sa.sin_port = htons(nport);
		memcpy(&sa.sin_addr, *ap, he->h_length);

		if (connect(sockfd, (struct sockaddr *)&sa, sizeof sa) < 0) {
			saved_errno = errno;
			fprintf(stderr, "%s[%d: %s]: errno=%s\n",
				host,
				cnt,
				inet_ntoa(*(struct in_addr *)&sa.sin_addr),
				strerror(saved_errno));
			close(sockfd);
			sockfd = -1;
			continue;
		}
		if (flags & CONNECT_VERBOSE)
			fprintf(stderr, "%s ",
				inet_ntoa(*(struct in_addr *)&sa.sin_addr));
		break;
	}

	if (sockfd < 0)
		die("unable to connect a socket (%s)", strerror(saved_errno));

	if (flags & CONNECT_VERBOSE)
		fprintf(stderr, "done.\n");

	return sockfd;
}

#endif /* NO_IPV6 */


static void git_tcp_connect(int fd[2], char *host, int flags)
{
	int sockfd = git_tcp_connect_sock(host, flags);

	fd[0] = sockfd;
	fd[1] = dup(sockfd);
}


static char *git_proxy_command;

static int git_proxy_command_options(const char *var, const char *value,
		void *cb)
{
	if (!strcmp(var, "core.gitproxy")) {
		const char *for_pos;
		int matchlen = -1;
		int hostlen;
		const char *rhost_name = cb;
		int rhost_len = strlen(rhost_name);

		if (git_proxy_command)
			return 0;
		if (!value)
			return config_error_nonbool(var);
		/* [core]
		 * ;# matches www.kernel.org as well
		 * gitproxy = netcatter-1 for kernel.org
		 * gitproxy = netcatter-2 for sample.xz
		 * gitproxy = netcatter-default
		 */
		for_pos = strstr(value, " for ");
		if (!for_pos)
			/* matches everybody */
			matchlen = strlen(value);
		else {
			hostlen = strlen(for_pos + 5);
			if (rhost_len < hostlen)
				matchlen = -1;
			else if (!strncmp(for_pos + 5,
					  rhost_name + rhost_len - hostlen,
					  hostlen) &&
				 ((rhost_len == hostlen) ||
				  rhost_name[rhost_len - hostlen -1] == '.'))
				matchlen = for_pos - value;
			else
				matchlen = -1;
		}
		if (0 <= matchlen) {
			/* core.gitproxy = none for kernel.org */
			if (matchlen == 4 &&
			    !memcmp(value, "none", 4))
				matchlen = 0;
			git_proxy_command = xmemdupz(value, matchlen);
		}
		return 0;
	}

	return git_default_config(var, value, cb);
}

static int git_use_proxy(const char *host)
{
	git_proxy_command = getenv("GIT_PROXY_COMMAND");
	git_config(git_proxy_command_options, (void*)host);
	return (git_proxy_command && *git_proxy_command);
}

static struct child_process *git_proxy_connect(int fd[2], char *host)
{
	const char *port = STR(DEFAULT_GIT_PORT);
<<<<<<< HEAD
	const char *argv[4];
	struct child_process proxy;
=======
	char *colon, *end;
	const char **argv;
	struct child_process *proxy;
>>>>>>> c7730e6f

	get_host_and_port(&host, &port);

	argv = xmalloc(sizeof(*argv) * 4);
	argv[0] = git_proxy_command;
	argv[1] = host;
	argv[2] = port;
	argv[3] = NULL;
	proxy = xcalloc(1, sizeof(*proxy));
	proxy->argv = argv;
	proxy->in = -1;
	proxy->out = -1;
	if (start_command(proxy))
		die("cannot start proxy %s", argv[0]);
	fd[0] = proxy->out; /* read from proxy stdout */
	fd[1] = proxy->in;  /* write to proxy stdin */
	return proxy;
}

#define MAX_CMD_LEN 1024

static char *get_port(char *host)
{
	char *end;
	char *p = strchr(host, ':');

	if (p) {
		long port = strtol(p + 1, &end, 10);
		if (end != p + 1 && *end == '\0' && 0 <= port && port < 65536) {
			*p = '\0';
			return p+1;
		}
	}

	return NULL;
}

static struct child_process no_fork;

/*
 * This returns a dummy child_process if the transport protocol does not
 * need fork(2), or a struct child_process object if it does.  Once done,
 * finish the connection with finish_connect() with the value returned from
 * this function (it is safe to call finish_connect() with NULL to support
 * the former case).
 *
 * If it returns, the connect is successful; it just dies on errors (this
 * will hopefully be changed in a libification effort, to return NULL when
 * the connection failed).
 */
struct child_process *git_connect(int fd[2], const char *url_orig,
				  const char *prog, int flags)
{
	char *url;
	char *host, *path;
	char *end;
	int c;
	struct child_process *conn = &no_fork;
	enum protocol protocol = PROTO_LOCAL;
	int free_path = 0;
	char *port = NULL;
	const char **arg;
	struct strbuf cmd;

	/* Without this we cannot rely on waitpid() to tell
	 * what happened to our children.
	 */
	signal(SIGCHLD, SIG_DFL);

	if (is_url(url_orig))
		url = url_decode(url_orig);
	else
		url = xstrdup(url_orig);

	host = strstr(url, "://");
	if (host) {
		*host = '\0';
		protocol = get_protocol(url);
		host += 3;
		c = '/';
	} else {
		host = url;
		c = ':';
	}

	/*
	 * Don't do destructive transforms with git:// as that
	 * protocol code does '[]' unwrapping of its own.
	 */
	if (host[0] == '[') {
		end = strchr(host + 1, ']');
		if (end) {
			if (protocol != PROTO_GIT) {
				*end = 0;
				host++;
			}
			end++;
		} else
			end = host;
	} else
		end = host;

	path = strchr(end, c);
	if (path && !has_dos_drive_prefix(end)) {
		if (c == ':') {
			protocol = PROTO_SSH;
			*path++ = '\0';
		}
	} else
		path = end;

	if (!path || !*path)
		die("No path specified. See 'man git-pull' for valid url syntax");

	/*
	 * null-terminate hostname and point path to ~ for URL's like this:
	 *    ssh://host.xz/~user/repo
	 */
	if (protocol != PROTO_LOCAL && host != url) {
		char *ptr = path;
		if (path[1] == '~')
			path++;
		else {
			path = xstrdup(ptr);
			free_path = 1;
		}

		*ptr = '\0';
	}

	/*
	 * Add support for ssh port: ssh://host.xy:<port>/...
	 */
	if (protocol == PROTO_SSH && host != url)
		port = get_port(host);

	if (protocol == PROTO_GIT) {
		/* These underlying connection commands die() if they
		 * cannot connect.
		 */
		char *target_host = xstrdup(host);
		if (git_use_proxy(host))
			conn = git_proxy_connect(fd, host);
		else
			git_tcp_connect(fd, host, flags);
		/*
		 * Separate original protocol components prog and path
		 * from extended host header with a NUL byte.
		 *
		 * Note: Do not add any other headers here!  Doing so
		 * will cause older git-daemon servers to crash.
		 */
		packet_write(fd[1],
			     "%s %s%chost=%s%c",
			     prog, path, 0,
			     target_host, 0);
		free(target_host);
		free(url);
		if (free_path)
			free(path);
		return conn;
	}

	conn = xcalloc(1, sizeof(*conn));

	strbuf_init(&cmd, MAX_CMD_LEN);
	strbuf_addstr(&cmd, prog);
	strbuf_addch(&cmd, ' ');
	sq_quote_buf(&cmd, path);
	if (cmd.len >= MAX_CMD_LEN)
		die("command line too long");

	conn->in = conn->out = -1;
	conn->argv = arg = xcalloc(7, sizeof(*arg));
	if (protocol == PROTO_SSH) {
		const char *ssh = getenv("GIT_SSH");
		int putty = ssh && strcasestr(ssh, "plink");
		if (!ssh) ssh = "ssh";

		*arg++ = ssh;
		if (putty && !strcasestr(ssh, "tortoiseplink"))
			*arg++ = "-batch";
		if (port) {
			/* P is for PuTTY, p is for OpenSSH */
			*arg++ = putty ? "-P" : "-p";
			*arg++ = port;
		}
		*arg++ = host;
	}
	else {
		/* remove repo-local variables from the environment */
		conn->env = local_repo_env;
		conn->use_shell = 1;
	}
	*arg++ = cmd.buf;
	*arg = NULL;

	if (start_command(conn))
		die("unable to fork");

	fd[0] = conn->out; /* read from child's stdout */
	fd[1] = conn->in;  /* write to child's stdin */
	strbuf_release(&cmd);
	free(url);
	if (free_path)
		free(path);
	return conn;
}

int git_connection_is_socket(struct child_process *conn)
{
	return conn == &no_fork;
}

int finish_connect(struct child_process *conn)
{
	int code;
	if (!conn || git_connection_is_socket(conn))
		return 0;

	code = finish_command(conn);
	free(conn->argv);
	free(conn);
	return code;
}

char *git_getpass(const char *prompt)
{
	const char *askpass;
	struct child_process pass;
	const char *args[3];
	static struct strbuf buffer = STRBUF_INIT;

	askpass = getenv("GIT_ASKPASS");
	if (!askpass)
		askpass = askpass_program;
	if (!askpass)
		askpass = getenv("SSH_ASKPASS");
	if (!askpass || !(*askpass)) {
		char *result = getpass(prompt);
		if (!result)
			die_errno("Could not read password");
		return result;
	}

	args[0] = askpass;
	args[1]	= prompt;
	args[2] = NULL;

	memset(&pass, 0, sizeof(pass));
	pass.argv = args;
	pass.out = -1;

	if (start_command(&pass))
		exit(1);

	strbuf_reset(&buffer);
	if (strbuf_read(&buffer, pass.out, 20) < 0)
		die("failed to read password from %s\n", askpass);

	close(pass.out);

	if (finish_command(&pass))
		exit(1);

	strbuf_setlen(&buffer, strcspn(buffer.buf, "\r\n"));

	return buffer.buf;
}<|MERGE_RESOLUTION|>--- conflicted
+++ resolved
@@ -398,14 +398,8 @@
 static struct child_process *git_proxy_connect(int fd[2], char *host)
 {
 	const char *port = STR(DEFAULT_GIT_PORT);
-<<<<<<< HEAD
-	const char *argv[4];
-	struct child_process proxy;
-=======
-	char *colon, *end;
 	const char **argv;
 	struct child_process *proxy;
->>>>>>> c7730e6f
 
 	get_host_and_port(&host, &port);
 
